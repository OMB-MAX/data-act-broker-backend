import os
import sys
import traceback
import inspect
import json
from threading import Thread
from flask import Flask, request, copy_current_request_context
from dataactcore.utils.jsonResponse import JsonResponse
from dataactcore.utils.statusCode import StatusCode
from dataactcore.utils.responseException import ResponseException
from dataactcore.utils.cloudLogger import CloudLogger
from dataactvalidator.validation_handlers.validationError import ValidationError
from dataactvalidator.validation_handlers.validationManager import ValidationManager
from dataactvalidator.interfaces.interfaceHolder import InterfaceHolder

def runApp():
    try:
        # Create application
        app = Flask(__name__)
        app.config.from_object(__name__)

        # Create interfaces and hold local copy to prevent them from being wiped
        #InterfaceHolder.connect()
        #jobDb = InterfaceHolder.JOB_TRACKER
        #errorDb = InterfaceHolder.ERROR
        #stagingDb = InterfaceHolder.STAGING
        #validaitonDb = InterfaceHolder.VALIDATION

        def getAppConfiguration():
            """Gets the JSON for configuring the validator """
            path = os.path.dirname(os.path.abspath(inspect.getfile(inspect.currentframe())))
            configFile = path + "/validator_configuration.json"
            return json.loads(open(configFile,"r").read())

        config = getAppConfiguration()
        
        validationManager = ValidationManager(config["local"],config["server_directory"])

        @app.route("/",methods=["GET"])
        def testApp():
            """Confirm server running"""
            # Confirm server running
            return "Validator is running"

        @app.route("/validate_threaded/",methods=["POST"])
        def validate_threaded():
            """Starts the validation process on a new thread"""
            @copy_current_request_context
            def ThreadedFunction (arg) :
                    """The new thread"""
                    threadedManager = ValidationManager(config["local"],config["server_directory"])
                    threadedManager.threadedValidateJob(arg)

            try :
                interfaces = InterfaceHolder()
                jobTracker = interfaces.jobDb
            except ResponseException as e:
                open("errorLog","a").write(str(e) + "\n")
                return JsonResponse.error(e,e.status,table = "cannot connect to job database")
            except Exception as e:
                open("errorLog","a").write(str(e) + "\n")
                exc = ResponseException(str(e),StatusCode.INTERNAL_ERROR,type(e))
                return JsonResponse.error(exc,exc.status,table= "cannot connect to job database")

            jobId = None
            manager = ValidationManager(config["local"],config["server_directory"])

            try:
                jobId = manager.getJobID(request)
            except ResponseException as e:
                open("errorLog","a").write(str(e) + "\n")
                manager.markJob(jobId,jobTracker,"invalid",interfaces.errorDb,manager.filename)
                return JsonResponse.error(e,e.status,table ="")
            except Exception as e:
                open("errorLog","a").write(str(e) + "\n")
                exc = ResponseException(str(e),StatusCode.CLIENT_ERROR,type(e))
                manager.markJob(jobId,jobTracker,"invalid",interfaces.errorDb,manager.filename)
                return JsonResponse.error(exc,exc.status,table="")

            try:
                manager.testJobID(jobId,interfaces)
            except ResponseException as e:
                open("errorLog","a").write(str(e) + "\n")
                # Job is not ready to run according to job tracker, do not change status of job in job tracker
                interfaces.errorDb.writeFileError(jobId,manager.filename,ValidationError.jobError)
                return JsonResponse.error(e,e.status,table="")
            except Exception as e:
                open("errorLog","a").write(str(e) + "\n")
                exc = ResponseException(str(e),StatusCode.CLIENT_ERROR,type(e))
                interfaces.errorDb.writeFileError(jobId,manager.filename,ValidationError.jobError)
                return JsonResponse.error(exc,exc.status,table="")

            thread = Thread(target=ThreadedFunction, args= (jobId,))

            try :
                jobTracker.markStatus(jobId,"running")
            except Exception as e:
                open("errorLog","a").write(str(e) + "\n")
                exc = ResponseException(str(e),StatusCode.INTERNAL_ERROR,type(e))
                return JsonResponse.error(exc,exc.status,table="could not start job")

            interfaces.close()
            thread.start()

            return JsonResponse.create(StatusCode.OK,{"table":"job"+str(jobId)})

        @app.route("/validate/",methods=["POST"])
        def validate():
            """Starts the validation process on the same threads"""
            interfaces = InterfaceHolder() # Create sessions for this route
            try:
                return validationManager.validateJob(request,interfaces)
            except Exception as e:
                # Something went wrong getting the flask request
                open("errorLog","a").write(str(e) + "\n")
                exc = ResponseException(str(e),StatusCode.INTERNAL_ERROR,type(e))
                return JsonResponse.error(exc,exc.status,table="")
            finally:
                interfaces.close()




        JsonResponse.debugMode = config["rest_trace"]
        if __name__ == "__main__":
            app.run(debug=config["server_debug"],threaded=True,host=config["host"],port=int(config["port"]))
        return app
    except Exception as e:
        print(str(e))
        trace = traceback.extract_tb(sys.exc_info()[2], 10)
<<<<<<< HEAD
        print trace
=======
        print(str(trace))
>>>>>>> 1ad76bfa
        CloudLogger.logError('Validator App Level Error: ',e,trace)

if __name__ == "__main__" or __name__[0:5] == "uwsgi":
    app = runApp()<|MERGE_RESOLUTION|>--- conflicted
+++ resolved
@@ -128,11 +128,7 @@
     except Exception as e:
         print(str(e))
         trace = traceback.extract_tb(sys.exc_info()[2], 10)
-<<<<<<< HEAD
-        print trace
-=======
         print(str(trace))
->>>>>>> 1ad76bfa
         CloudLogger.logError('Validator App Level Error: ',e,trace)
 
 if __name__ == "__main__" or __name__[0:5] == "uwsgi":
