import os
import sys
import traceback
import inspect
import json
from threading import Thread
from flask import Flask, request, copy_current_request_context
from dataactcore.utils.jsonResponse import JsonResponse
from dataactcore.utils.statusCode import StatusCode
from dataactcore.utils.responseException import ResponseException
from dataactcore.utils.cloudLogger import CloudLogger
from dataactvalidator.validation_handlers.validationError import ValidationError
from dataactvalidator.validation_handlers.validationManager import ValidationManager
from dataactvalidator.interfaces.interfaceHolder import InterfaceHolder


def getAppConfiguration():
    """Get the JSON for configuring the validator."""
    path = os.path.dirname(os.path.abspath(inspect.getfile(inspect.currentframe())))
    configFile = path + "/validator_configuration.json"
    return json.loads(open(configFile, "r").read())


def createApp():
    """Create the Flask app."""
    try:
        app = Flask(__name__)
        app.config.from_object(__name__)
        config = getAppConfiguration()
        validationManager = ValidationManager(config["local"],config["server_directory"])

        @app.route("/",methods=["GET"])
        def testApp():
            """Confirm server running."""
            return "Validator is running"

        @app.route("/validate_threaded/",methods=["POST"])
        def validate_threaded():
            """Start the validation process on a new thread."""
            @copy_current_request_context
            def ThreadedFunction(arg):
                """The new thread."""
                threadedManager = ValidationManager(config["local"], config["server_directory"])
                threadedManager.threadedValidateJob(arg)

            try:
                interfaces = InterfaceHolder()
                jobTracker = interfaces.jobDb
            except ResponseException as e:
                open("errorLog","a").write(str(e) + "\n")
                return JsonResponse.error(e,e.status,table = "cannot connect to job database")
            except Exception as e:
                open("errorLog","a").write(str(e) + "\n")
                exc = ResponseException(str(e),StatusCode.INTERNAL_ERROR,type(e))
                return JsonResponse.error(exc,exc.status,table= "cannot connect to job database")

            jobId = None
            manager = ValidationManager(config["local"],config["server_directory"])

            try:
                jobId = manager.getJobID(request)
            except ResponseException as e:
                open("errorLog","a").write(str(e) + "\n")
                manager.markJob(jobId,jobTracker,"invalid",interfaces.errorDb,manager.filename)
                return JsonResponse.error(e,e.status,table ="")
            except Exception as e:
                open("errorLog","a").write(str(e) + "\n")
                exc = ResponseException(str(e),StatusCode.CLIENT_ERROR,type(e))
                manager.markJob(jobId,jobTracker,"invalid",interfaces.errorDb,manager.filename)
                return JsonResponse.error(exc,exc.status,table="")

            try:
                manager.testJobID(jobId,interfaces)
            except ResponseException as e:
                open("errorLog","a").write(str(e) + "\n")
                # Job is not ready to run according to job tracker, do not change status of job in job tracker
                interfaces.errorDb.writeFileError(jobId,manager.filename,ValidationError.jobError)
                return JsonResponse.error(e,e.status,table="")
            except Exception as e:
                open("errorLog","a").write(str(e) + "\n")
                exc = ResponseException(str(e),StatusCode.CLIENT_ERROR,type(e))
                interfaces.errorDb.writeFileError(jobId,manager.filename,ValidationError.jobError)
                return JsonResponse.error(exc,exc.status,table="")

            thread = Thread(target=ThreadedFunction, args= (jobId,))

            try :
                jobTracker.markStatus(jobId,"running")
            except Exception as e:
                open("errorLog","a").write(str(e) + "\n")
                exc = ResponseException(str(e),StatusCode.INTERNAL_ERROR,type(e))
                return JsonResponse.error(exc,exc.status,table="could not start job")

            interfaces.close()
            thread.start()

            return JsonResponse.create(StatusCode.OK,{"table":"job"+str(jobId)})

        @app.route("/validate/",methods=["POST"])
        def validate():
            """Start the validation process on the same threads."""
            interfaces = InterfaceHolder() # Create sessions for this route
            try:
                return validationManager.validateJob(request,interfaces)
            except Exception as e:
                # Something went wrong getting the flask request
                open("errorLog","a").write(str(e) + "\n")
                exc = ResponseException(str(e),StatusCode.INTERNAL_ERROR,type(e))
                return JsonResponse.error(exc,exc.status,table="")
            finally:
                interfaces.close()

        config = getAppConfiguration()
        JsonResponse.debugMode = config["rest_trace"]

        return app

    except Exception as e:
        trace = traceback.extract_tb(sys.exc_info()[2], 10)
<<<<<<< HEAD
        CloudLogger.logError('Validator App Level Error: ',e,trace)
=======
        print(str(trace))
        CloudLogger.logError('Validator App Level Error: ', e, trace)
>>>>>>> 84755fdb
        raise


def runApp():
    """Run the application."""
    app = createApp()
    config = getAppConfiguration()
    app.run(
        debug=config["server_debug"],
        threaded=True,
        host=config["host"],
        port=int(config["port"])
    )

if __name__ == "__main__":
    runApp()
elif __name__[0:5] == "uwsgi":
    app = createApp()<|MERGE_RESOLUTION|>--- conflicted
+++ resolved
@@ -117,14 +117,8 @@
 
     except Exception as e:
         trace = traceback.extract_tb(sys.exc_info()[2], 10)
-<<<<<<< HEAD
-        CloudLogger.logError('Validator App Level Error: ',e,trace)
-=======
-        print(str(trace))
         CloudLogger.logError('Validator App Level Error: ', e, trace)
->>>>>>> 84755fdb
         raise
-
 
 def runApp():
     """Run the application."""
