--- conflicted
+++ resolved
@@ -110,20 +110,15 @@
         return length
 
     @classmethod
-    def cleanRow(cls, row, fileType, validationInterface):
-<<<<<<< HEAD
-        for key in row.keys():
-            # row.keys = short column names
-            field_type = validationInterface.getColumn(key, fileType).field_type.name
-=======
+    def cleanRow(cls, row, fileType, validationInterface, longToShortDict):
         """ Strips whitespace, replaces empty strings with None, and pads fields that need it """
         # Get set of all FileColumns
         fields = validationInterface.getFileColumnsByFile(fileType)
 
+
         for field in fields:
-            key = field.name
+            key = longToShortDict[field.name]
             field_type = field.field_type.name
->>>>>>> d9576ef5
             value = row[key]
             if value is not None:
                 # Remove extra whitespace
@@ -136,12 +131,7 @@
                     # Replace empty strings with null
                     value = None
 
-<<<<<<< HEAD
-                row[key] = cls.padField(key,value,fileType,validationInterface)
-
-=======
                 row[key] = cls.padField(field,value)
->>>>>>> d9576ef5
         return row
 
     @staticmethod
@@ -158,15 +148,9 @@
         # Check padded flag for this field and file
         if value is not None and field.padded_flag and field.length is not None:
             # Pad to specified length with leading zeros
-<<<<<<< HEAD
-            return value.zfill(padLength)
-        # Padding did not occur, return original value
-        return value
-=======
             return value.zfill(field.length)
         else:
             return value
->>>>>>> d9576ef5
 
 if __name__ == '__main__':
     FieldCleaner.cleanFile("../config/appropFieldsRaw.csv","../config/appropFields.csv")
