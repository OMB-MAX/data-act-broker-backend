--- conflicted
+++ resolved
@@ -55,11 +55,7 @@
             return True
         return False
 
-<<<<<<< HEAD
-    def addColumnByFileType(self,fileType,fieldName,fieldNameShort,required,field_type):
-=======
     def addColumnByFileType(self,fileType,fieldName,required,field_type,paddedFlag = "False"):
->>>>>>> d37c102a
         """
         Adds a new column to the schema
 
@@ -405,7 +401,6 @@
             "Multiple rule severities found with name {}".format(ruleSeverityName))
         return query
 
-<<<<<<< HEAD
     def getLongToShortColname(self):
         """Return a dictionary that maps schema field names to shorter, machine-friendly versions."""
         query = self.session.query(FileColumn.name, FileColumn.name_short)
@@ -417,9 +412,8 @@
         query = self.session.query(FileColumn.name, FileColumn.name_short)
         dict = {row.name_short: row.name for row in query}
         return dict
-=======
+
     def isPadded(self, field, fileType):
         """ Returns padded_flag for specified field and filetype """
         column = self.getColumn(field, fileType)
-        return column.padded_flag
->>>>>>> d37c102a
+        return column.padded_flag