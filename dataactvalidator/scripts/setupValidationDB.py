from dataactcore.scripts.databaseSetup import createDatabase
from dataactcore.config import CONFIG_DB
from dataactvalidator.models import validationModels
from dataactvalidator.models.validationModels import FileType, RuleType, FieldType, MultiFieldRuleType, RuleTiming
from dataactvalidator.interfaces.validatorValidationInterface import ValidatorValidationInterface

def setupValidationDB(hardReset = False):
    """Create validation tables from model metadata and do initial inserts."""
    createDatabase(CONFIG_DB['validator_db_name'])
    validatorDb = ValidatorValidationInterface()
    # TODO: use Alembic for initial db setup
    if hardReset:
        validationModels.Base.metadata.drop_all(validatorDb.engine)
    validationModels.Base.metadata.create_all(validatorDb.engine)

    validatorDb.session.commit()
    validatorDb.session.close()

    # insert rule timing
    ruleTimingList = [(1,'file_validation','Run during pre-load validation of a file'),
                      (2,'prerequisite','Run only when referenced by another rule'),
                      (3,'cross-file','This rule is checked during cross-file validation')]
    for r in ruleTimingList:
        ruleTiming = RuleTiming(rule_timing_id = r[0], name = r[1], description = r[2])
        validatorDb.session.merge(ruleTiming)

    # insert file types
    fileTypeList = [(1, 'award', 'award file'),
        (2, 'award_financial', 'award_financial file'),
        (3, 'appropriations', 'appropriations file'),
        (4, 'program_activity','program activity and object class file')]
    for f in fileTypeList:
        fileType = FileType(file_id=f[0], name=f[1], description=f[2])
        validatorDb.session.merge(fileType)

    # insert rule types
    ruleTypeList = [(1, 'TYPE', 'checks type'),
        (2, 'EQUAL', 'equals operatior '),
        (3, 'NOT EQUAL', 'not equals operator '),
        (4, 'LESS', 'less than operator '),
        (5, 'GREATER', 'greater than operator'),
        (6, 'LENGTH', 'string length'),
        (7, 'IN_SET', 'value must be in set'),
        (8, 'MIN LENGTH', 'length of data must be at least reference value'),
        (9, 'REQUIRED_CONDITIONAL', 'field is required if secondary rule passes'),
        (10, 'SUM', 'field is equal to the sum of other fields')
        ]
    for r in ruleTypeList:
        ruleType = RuleType(rule_type_id=r[0], name=r[1], description=r[2])
        validatorDb.session.merge(ruleType)

    # insert field types
    fieldTypeList = [(1, 'INT', 'integer type'),
        (2, 'DECIMAL', 'decimal type '),
        (3, 'BOOLEAN', 'yes/no'),
        (4, 'STRING', 'string type'),
        (5, 'LONG', 'long integer')]
    for f in fieldTypeList:
        fieldType = FieldType(field_type_id=f[0], name=f[1], description=f[2])
        validatorDb.session.merge(fieldType)

    # insert multi-field rule types
    mfrTypeList = [(1, 'CAR_MATCH', 'Matching a set of fields against a CAR file'),
<<<<<<< HEAD
                   (2, 'FIELD_MATCH', 'Match a set of fields against a different file'),
                   (3, 'RULE_IF', 'Apply first rule if second rule passes'),
                   (4, 'GREATER', 'Check if field is greater than specified value')]
=======
                   (2, 'SUM_TO_VALUE', 'Sum a set of fields and compare to specified value')
                   ]
>>>>>>> 76bc95b4
    for m in mfrTypeList:
        mfrt = MultiFieldRuleType(
            multi_field_rule_type_id = m[0], name=m[1], description=m[2])
        validatorDb.session.merge(mfrt)

    validatorDb.session.commit()
    validatorDb.session.close()

if __name__ == '__main__':
    setupValidationDB(False)<|MERGE_RESOLUTION|>--- conflicted
+++ resolved
@@ -61,14 +61,11 @@
 
     # insert multi-field rule types
     mfrTypeList = [(1, 'CAR_MATCH', 'Matching a set of fields against a CAR file'),
-<<<<<<< HEAD
                    (2, 'FIELD_MATCH', 'Match a set of fields against a different file'),
                    (3, 'RULE_IF', 'Apply first rule if second rule passes'),
-                   (4, 'GREATER', 'Check if field is greater than specified value')]
-=======
-                   (2, 'SUM_TO_VALUE', 'Sum a set of fields and compare to specified value')
+                   (4, 'GREATER', 'Check if field is greater than specified value'),
+                   (5, 'SUM_TO_VALUE', 'Sum a set of fields and compare to specified value')
                    ]
->>>>>>> 76bc95b4
     for m in mfrTypeList:
         mfrt = MultiFieldRuleType(
             multi_field_rule_type_id = m[0], name=m[1], description=m[2])
