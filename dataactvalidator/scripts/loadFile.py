--- conflicted
+++ resolved
@@ -7,66 +7,11 @@
 from dataactcore.config import CONFIG_BROKER
 from dataactcore.interfaces.db import GlobalDB
 from dataactcore.logging import configure_logging
-<<<<<<< HEAD
-from dataactcore.models.domainModels import ObjectClass, CountryCode, CFDAProgram
-=======
-from dataactcore.models.domainModels import ProgramActivity, CountryCode
->>>>>>> 13d67d67
+from dataactcore.models.domainModels import CountryCode
 from dataactvalidator.health_check import create_app
 from dataactvalidator.scripts.loaderUtils import clean_data, insert_dataframe
 
 logger = logging.getLogger(__name__)
-
-
-<<<<<<< HEAD
-def load_object_class(filename):
-    """Load object class lookup table."""
-    model = ObjectClass
-
-    with create_app().app_context():
-        sess = GlobalDB.db().session
-        # for object class, delete and replace values
-=======
-def load_program_activity(filename):
-    """Load program activity lookup table."""
-    model = ProgramActivity
-
-    with create_app().app_context():
-        sess = GlobalDB.db().session
-
-        # for program activity, delete and replace values??
->>>>>>> 13d67d67
-        sess.query(model).delete()
-
-        data = pd.read_csv(filename, dtype=str)
-        data = clean_data(
-            data,
-            model,
-<<<<<<< HEAD
-            {"max_oc_code": "object_class_code", "max_object_class_name": "object_class_name"},
-            {"object_class_code": {"pad_to_length": 3}}
-        )
-        # de-dupe
-        data.drop_duplicates(subset=['object_class_code'], inplace=True)
-=======
-            {"year": "budget_year", "agency_id": "agency_id", "alloc_id": "allocation_transfer_id",
-             "account": "account_number", "pa_code": "program_activity_code", "pa_name": "program_activity_name"},
-            {"program_activity_code": {"pad_to_length": 4}, "agency_id": {"pad_to_length": 3},
-             "allocation_transfer_id": {"pad_to_length": 3, "keep_null": True}, "account_number": {"pad_to_length": 4}}
-        )
-        # Lowercase Program Activity Name
-        data['program_activity_name'] = data['program_activity_name'].apply(lambda x: x.lower())
-        # because we're only loading a subset of program activity info,
-        # there will be duplicate records in the dataframe. this is ok,
-        # but need to de-duped before the db load.
-        data.drop_duplicates(inplace=True)
->>>>>>> 13d67d67
-        # insert to db
-        table_name = model.__table__.name
-        num = insert_dataframe(data, table_name, sess.connection())
-        sess.commit()
-
-    logger.info('{} records inserted to {}'.format(num, table_name))
 
 
 def load_country_codes(filename):
@@ -95,78 +40,7 @@
     logger.info('{} records inserted to {}'.format(num, table_name))
 
 
-<<<<<<< HEAD
-def load_cfda_program(filename):
-    """Load country code lookup table."""
-    model = CFDAProgram
-
-    with create_app().app_context():
-        sess = GlobalDB.db().session
-        # for object class, delete and replace values
-        sess.query(model).delete()
-
-        data = pd.read_csv(filename, dtype=str, encoding='latin1')
-
-        data = clean_data(
-            data,
-            model,
-            {"program_title": "program_title",
-             "program_number": "program_number",
-             "popular_name_(020)": "popular_name",
-             "federal_agency_(030)": "federal_agency",
-             "authorization_(040)": "authorization",
-             "objectives_(050)": "objectives",
-             "types_of_assistance_(060)": "types_of_assistance",
-             "uses_and_use_restrictions_(070)": "uses_and_use_restrictions",
-             "applicant_eligibility_(081)": "applicant_eligibility",
-             "beneficiary_eligibility_(082)": "beneficiary_eligibility",
-             "credentials/documentation_(083)": "credentials_documentation",
-             "preapplication_coordination_(091)": "preapplication_coordination",
-             "application_procedures_(092)": "application_procedures",
-             "award_procedure_(093)": "award_procedure",
-             "deadlines_(094)": "deadlines",
-             "range_of_approval/disapproval_time_(095)": "range_of_approval_disapproval_time",
-             "appeals_(096)": "appeals",
-             "renewals_(097)": "renewals",
-             "formula_and_matching_requirements_(101)": "formula_and_matching_requirements",
-             "length_and_time_phasing_of_assistance_(102)": "length_and_time_phasing_of_assistance",
-             "reports_(111)": "reports",
-             "audits_(112)": "audits",
-             "records_(113)": "records",
-             "account_identification_(121)": "account_identification",
-             "obligations_(122)": "obligations",
-             "range_and_average_of_financial_assistance_(123)": "range_and_average_of_financial_assistance",
-             "program_accomplishments_(130)": "program_accomplishments",
-             "regulations__guidelines__and_literature_(140)": "regulations_guidelines_and_literature",
-             "regional_or__local_office_(151)": "regional_or_local_office",
-             "headquarters_office_(152)": "headquarters_office",
-             "website_address_(153)": "website_address",
-             "related_programs_(160)": "related_programs",
-             "examples_of_funded_projects_(170)": "examples_of_funded_projects",
-             "criteria_for_selecting_proposals_(180)": "criteria_for_selecting_proposals",
-             "url": "url",
-             "recovery": "recovery",
-             "omb_agency_code": "omb_agency_code",
-             "omb_bureau_code": "omb_bureau_code",
-             "published_date": "published_date",
-             "archived_date": "archived_date"},
-            {}
-        )
-        data["published_date"] = format_date(data["published_date"])
-        data["archived_date"] = format_date(data["archived_date"])
-
-        # insert to db
-        table_name = model.__table__.name
-        num = insert_dataframe(data, table_name, sess.connection())
-        sess.commit()
-
-    logger.info('{} records inserted to {}'.format(num, table_name))
-
-
 def load_domain_values(base_path):
-=======
-def load_domain_values(base_path, local_program_activity=None):
->>>>>>> 13d67d67
     """Load all domain value files.
 
     Parameters
@@ -176,30 +50,12 @@
     if CONFIG_BROKER["use_aws"]:
         s3connection = boto.s3.connect_to_region(CONFIG_BROKER['aws_region'])
         s3bucket = s3connection.lookup(CONFIG_BROKER['sf_133_bucket'])
-<<<<<<< HEAD
-        object_class_file = s3bucket.get_key("object_class.csv").generate_url(expires_in=600)
         country_codes_file = s3bucket.get_key("country_codes.csv").generate_url(expires_in=600)
     else:
-        object_class_file = os.path.join(base_path, "object_class.csv")
-=======
-        program_activity_file = s3bucket.get_key("program_activity.csv").generate_url(expires_in=600)
-        country_codes_file = s3bucket.get_key("country_codes.csv").generate_url(expires_in=600)
-    else:
-        program_activity_file = os.path.join(base_path, "program_activity.csv")
->>>>>>> 13d67d67
         country_codes_file = os.path.join(base_path, "country_codes.csv")
 
     logger.info('Loading country codes file: ' + "country_codes.csv")
     load_country_codes(country_codes_file)
-<<<<<<< HEAD
-=======
-
-    logger.info('Loading program activity: ' + "program_activity.csv")
-    if local_program_activity is not None:
-        load_program_activity(local_program_activity)
-    else:
-        load_program_activity(program_activity_file)
->>>>>>> 13d67d67
 
 
 if __name__ == '__main__':
