from decimal import *
from dataactcore.models.validationModels import RuleSql
from dataactvalidator.validation_handlers.validationError import ValidationError
from dataactvalidator.interfaces.interfaceHolder import InterfaceHolder
from dataactcore.utils.cloudLogger import CloudLogger

class Validator(object):
    """
    Checks individual records against specified validation tests
    """
    BOOLEAN_VALUES = ["TRUE","FALSE","YES","NO","1","0"]
    tableAbbreviations = {"appropriations":"approp","award_financial_assistance":"afa","award_financial":"af","object_class_program_activity":"op","appropriation":"approp"}
    # Set of metadata fields that should not be directly validated
    META_FIELDS = ["row_number", "is_first_quarter"]

    @classmethod
    def crossValidateSql(cls, rules, submissionId):
        """ Evaluate all sql-based rules for cross file validation

        Args:
            rules -- List of Rule objects
            submissionId -- ID of submission to run cross-file validation
        """
        failures = []
        # Put each rule through evaluate, appending all failures into list
        interfaces = InterfaceHolder()
        # Get short to long colname dictionary
        shortColnames = interfaces.validationDb.getShortToLongColname()

        for rule in rules:
            failedRows = interfaces.validationDb.connection.execute(
                rule.rule_sql.format(submissionId))
            if failedRows.rowcount:
                # get list of fields involved in this validation
                # note: row_number is metadata, not a field being
                # validated, so exclude it
                cols = failedRows.keys()
                cols.remove('row_number')
                columnString = ", ".join(shortColnames[c] if c in shortColnames else c for c in cols)
                for row in failedRows:
                    # get list of values for each column
                    values = ["{}: {}".format(shortColnames[c], str(row[c])) if c in shortColnames else "{}: {}".format(c, str(row[c])) for c in cols]
                    values = ", ".join(values)
                    targetFileType = interfaces.validationDb.getFileTypeById(rule.target_file_id)
                    failures.append([rule.file.name, targetFileType, columnString,
                        str(rule.rule_description), values, row['row_number'],str(rule.rule_label),rule.file_id,rule.target_file_id])

        # Return list of cross file validation failures
        return failures

    @classmethod
    def validate(cls,record,csvSchema,fileType,interfaces):
        """
        Args:
        record -- dict representation of a single record of data
        csvSchema -- dict of schema for the current file.
        fileType -- name of file type to check against

        Returns:
        Tuple of three values:
        True if validation passed, False if failed
        List of failed rules, each with field, description of failure, and value that failed
        True if type check passed, False if type failed
        """
        recordFailed = False
        recordTypeFailure = False
        failedRules = []

        for fieldName in csvSchema:
            if (csvSchema[fieldName].required and not fieldName in record):
                return False, [[fieldName, ValidationError.requiredError, "", ""]], False

        for fieldName in record :
            if fieldName in cls.META_FIELDS:
                # Skip fields that are not user submitted
                continue
            checkRequiredOnly = False
            currentSchema = csvSchema[fieldName]

            currentData = record[fieldName]
            if(currentData != None):
                currentData = currentData.strip()

            if(currentData == None or len(currentData) == 0):
                if(currentSchema.required ):
                    # If empty and required return field name and error
                    recordFailed = True
                    failedRules.append([fieldName, ValidationError.requiredError, "", ""])
                    continue
                else:
                    # If field is empty and not required its valid
                    checkRequiredOnly = True

            # Always check the type in the schema
            if(not checkRequiredOnly and not Validator.checkType(currentData,currentSchema.field_type.name) ) :
                recordTypeFailure = True
                recordFailed = True
                failedRules.append([fieldName, ValidationError.typeError, currentData,""])
                # Don't check value rules if type failed
                continue

            # Check length based on schema
            if currentSchema.length is not None and currentData is not None and len(currentData.strip()) > currentSchema.length:
                # Length failure, add to failedRules
                recordFailed = True
                failedRules.append([fieldName, ValidationError.lengthError, currentData,""])

        return (not recordFailed), failedRules, (not recordTypeFailure)

    @staticmethod
    def checkType(data,datatype) :
        """ Determine whether data is of the correct type

        Args:
            data: Data to be checked
            datatype: Type to check against

        Returns:
            True if data is of specified type, False otherwise
        """
        if datatype is None:
            # If no type specified, don't need to check anything
            return True
        if(data.strip() == ""):
            # An empty string matches all types
            return True
        if(datatype == "STRING") :
            return(len(data) > 0)
        if(datatype == "BOOLEAN") :
            if(data.upper() in Validator.BOOLEAN_VALUES) :
                return True
            return False
        if(datatype == "INT") :
            try:
                int(data)
                return True
            except:
                return False
        if(datatype == "DECIMAL") :
            try:
                Decimal(data)
                return True
            except:
                return False
        if(datatype == "LONG"):
            try:
                int(data)
                return True
            except:
                return False
        raise ValueError("".join(["Data Type Error, Type: ",datatype,", Value: ",data]))

    @staticmethod
<<<<<<< HEAD
    def getIntFromString(data) :
        """ Convert string to int, converts to float first to avoid exceptions when data is represented as float """
        return int(float(data))

    @staticmethod
    def getType(data,datatype) :
        """ Convert data into specified type

        Args:
            data: Data to be converted
            datatype: Type to convert into

        Returns:
            Data in specified type
        """
        if datatype is None:
            # If no type specified, don't try to process data
            return data
        if(datatype =="INT") :
            return int(float(data))
        if(datatype =="DECIMAL") :
            return Decimal(data)
        if(datatype == "STRING" or datatype =="BOOLEAN") :
            return data
        if(datatype == "LONG"):
            return int(data)
        raise ValueError("Data Type Invalid")

    @classmethod
    def evaluateRule(cls,data,rule,datatype,interfaces,record):
        """ Checks data against specified rule

        Args:
            data: Data to be checked
            rule: Rule object to test against
            datatype: Type to convert data into
            interfaces: InterfaceHolder object to the databases
            record: Some rule types require the entire record as a dict

        Returns:
            True if rule passed, False otherwise
        """
        if data is None:
            # Treat blank as an empty string
            data = ""
        value = rule.rule_text_1
        currentRuleType = rule.rule_type.name
        # Call specific rule function
        ruleFunction = "_".join(["rule",str(currentRuleType).lower()])
        ruleFunction = FieldCleaner.cleanString(ruleFunction)
        try:
            ruleMethod = getattr(cls, str(ruleFunction))
            return ruleMethod(data, value, rule, datatype, interfaces, record)
        except AttributeError as e:
            # Unrecognized rule type
            raise ResponseException(str(e), StatusCode.INTERNAL_ERROR, ValueError)

    @classmethod
    def rule_length(cls, data, value, rule, datatype, interfaces, record):
        """Checks that data is shorter than specified length"""
        return len(data.strip()) <= Validator.getIntFromString(value)

    @classmethod
    def rule_less(cls, data, value, rule, datatype, interfaces, record):
        """Checks that data is less than specified value"""
        return Validator.getType(data,datatype) < Validator.getType(value,datatype)

    @classmethod
    def rule_greater(cls, data, value, rule, datatype, interfaces, record):
        """Checks that data is greater than specified value"""
        return Validator.getType(data,datatype) > Validator.getType(value,datatype)

    @classmethod
    def rule_equal(cls, data, value, rule, datatype, interfaces, record):
        """Checks that data is equal to specified value"""
        data = data.lower() if isinstance(data, str) else data
        value = value.lower() if isinstance(value, str) else value
        return Validator.getType(data,datatype) == Validator.getType(value,datatype)

    @classmethod
    def rule_not_equal(cls, data, value, rule, datatype, interfaces, record):
        """Checks that data is not equal to specified value"""
        data = data.lower() if isinstance(data, str) else data
        value = value.lower() if isinstance(value, str) else value
        return not (Validator.getType(data,datatype) == Validator.getType(value,datatype))

    @classmethod
    def rule_sum(cls, data, value, rule, datatype, interfaces, record):
        """Checks that data sums to value in specified field"""
        return Validator.validateSum(record[rule.rule_text_1], rule.rule_text_2, record)

    @classmethod
    def rule_sum_to_value(cls, data, value, rule, datatype, interfaces, record):
        """Checks that data sums to value in specified field"""
        return Validator.validateSum(rule.rule_text_1, rule.rule_text_2, record)

    @classmethod
    def rule_type(cls, data, value, rule, datatype, interfaces, record):
        """Type checks happen earlier, but type rule is still included in rule set, so skip it"""
        return True

    @classmethod
    def rule_in_set(cls, data, value, rule, datatype, interfaces, record):
        """Checks that data is one of a set of valid values"""
        setList = Validator.cleanSplit(value)
        return data.lower() in setList

    @classmethod
    def rule_min_length(cls, data, value, rule, datatype, interfaces, record):
        """Checks that data is at least the minimum length"""
        result = len(data.strip()) >= Validator.getIntFromString(value)
        return result

    @classmethod
    def rule_required_conditional(cls, data, value, rule, datatype, interfaces, record):
        """Checks that data is present if specified rule passes"""
        return Validator.conditionalRequired(data,rule,datatype,interfaces,record)

    @classmethod
    def rule_exists_in_table(cls, data, value, rule, datatype, interfaces, record):
        """ Check that field value exists in specified table, rule_text_1 has table and column to check against, rule_text_2 is length to pad to """
        ruleTextOne = str(rule.rule_text_1).split(",")
        if len(ruleTextOne) != 2:
            # Bad rule definition
            raise ResponseException("exists_in_table rule incorrectly defined, must have both table and field in rule_text_one",StatusCode.INTERNAL_ERROR,ValueError)
        # Not putting model name through FieldCleaner because model names will have uppercase
        model = getattr(domainModels,str(ruleTextOne[0]).strip())
        field = FieldCleaner.cleanString(ruleTextOne[1])
        ruleTextTwo = FieldCleaner.cleanString(rule.rule_text_2)
        if len(ruleTextTwo) == 0:
            # Skip padding
            paddedData = FieldCleaner.cleanString(data)
        else:
            # Pad data to correct length
            try:
                padLength = int(ruleTextTwo)
            except ValueError as e:
                # Need an integer in rule_text_two
                raise ResponseException("Need an integer width in rule_text_two for exists_in_table rules",StatusCode.INTERNAL_ERROR,ValueError)
            paddedData = FieldCleaner.cleanString(data).zfill(padLength)

        # Build query for model and field specified
        query = interfaces.validationDb.session.query(model).filter(getattr(model,field) == paddedData)
        try:
            # Check that value exists in table, should be unique
            interfaces.validationDb.runUniqueQuery(query,"Data not found in table", "Conflicting entries found for this data")
            # If unique result found, rule passed
            return True
        except ResponseException as e:
            # If exception is no result found, rule failed
            if type(e.wrappedException) == type(NoResultFound()):
                return False
            else:
                # This is an unexpected exception, so re-raise it
                raise

    @classmethod
    def rule_set_exists_in_table(cls, data, value, rule, datatype, interfaces, record):
        """ Check that set of values exists in specified table, rule_text_1 is table, rule_text_2 is dict mapping
        columns in record to columns in domain values table """
        # Load mapping from record fields to domain value fields
        fieldMap = json.loads(rule.rule_text_2)
        # Get values for fields in record into new dict between table columns and values to check for
        valueDict = {}
        blankSkip = True
        noBlankSkipFields = True
        for field in fieldMap:
            if "skip_if_blank" in fieldMap[field]:
                noBlankSkipFields = False
                # If all these are blank, rule passes
                if record[field] is not None and record[field].strip() != "":
                    blankSkip = False
            if "skip_if_below" in fieldMap[field]:
                try:
                    if record[field] is None or str(record[field]).strip() == "":
                        # No year provided, so this should be skipped as not being checkable against post 2016 budgets
                        return True
                    if int(record[field]) < fieldMap[field]["skip_if_below"]:
                        # Don't apply rule to records in this case (e.g. program activity before 2016)
                        return True
                except (TypeError, ValueError):
                    # Could not cast as an int, this is a failure for this record
                    return False
            if "pad_to_length" in fieldMap[field]:
                # Pad with leading zeros if needed
                try:
                    fieldValue = cls.padToLength(record[field],fieldMap[field]["pad_to_length"])
                except ValueError as e:
                    # If we cannot pad this value, it is not matchable (usually too long), so the rule has failed
                    return False
            else:
                fieldValue = record[field]
            valueDict[fieldMap[field]["target_field"]] = fieldValue

        if not noBlankSkipFields and blankSkip:
            # This set of fields was all blank and at least one field is marked as "skip_if_blank", so skip rule
            return True


        # Parse out model object
        model = getattr(domainModels,str(rule.rule_text_1))

        # Filter query by each field
        query = interfaces.validationDb.session.query(model)
        for field in valueDict:
            query = query.filter(getattr(model,field) == valueDict[field])

        # NoResultFound is return False, other exceptions should be reraised
        try:
            # Check that value exists in table, should be unique
            interfaces.validationDb.runUniqueQuery(query,"Data not found in table", "Conflicting entries found for this data")
            # If unique result found, rule passed
            return True
        except ResponseException as e:
            # If exception is no result found, rule failed
            if type(e.wrappedException) == type(NoResultFound()):
                return False
            else:
                # This is an unexpected exception, so re-raise it
                raise

    @staticmethod
=======
>>>>>>> 91cccf6e
    def padToLength(data,padLength):
        """ Pad data with leading zeros

        Args:
            data: string to be padded
            padLength: length of string after padding

        Returns:
            padded string of length padLength
        """
        if data is None:
            # Convert None to empty string so it can be padded with zeros
            return data
        data = data.strip()
        if data == "":
            # Empty values treated as null
            return None
        if len(data) <= padLength:
            return data.zfill(padLength)
        else:
            raise ValueError("".join(["Value is too long: ",str(data)]))

    @classmethod
    def validateFileBySql(cls, submissionId, fileType, interfaces):
        """ Check all SQL rules

        Args:
            submissionId: submission to be checked
            fileType: file type being checked
            interfaces: database interface objects

        Returns:
            List of errors found, each element has:
             field names
             error message
             values in fields involved
             row number
        """

        CloudLogger.logError("VALIDATOR_INFO: ", "Beginning SQL validation rules on submissionID: " + str(submissionId) + " fileType: "+ fileType, "")

        # Pull all SQL rules for this file type
        fileId = interfaces.validationDb.getFileTypeIdByName(fileType)
        rules = interfaces.validationDb.session.query(RuleSql).filter(RuleSql.file_id == fileId).filter(
            RuleSql.rule_cross_file_flag == False).all()
        errors = []

        # Get short to long colname dictionary
        shortColnames = interfaces.validationDb.getShortToLongColname()

        # For each rule, execute sql for rule
        for rule in rules:
            CloudLogger.logError("VALIDATOR_INFO: ", "Running query: "+str(RuleSql.query_name)+" on submissionID: " + str(submissionId) + " fileType: "+ fileType, "")
            failures = interfaces.stagingDb.connection.execute(rule.rule_sql.format(submissionId))
            if failures.rowcount:
                # Create column list (exclude row_number)
                cols = failures.keys()
                cols.remove("row_number")
                # Build error list
                for failure in failures:
                    errorMsg = rule.rule_error_message
                    row = failure["row_number"]
                    # Create strings for fields and values
                    valueList = ["{}: {}".format(shortColnames[field], str(failure[field])) if field in shortColnames else "{}: {}".format(field, str(failure[field])) for field in cols]
                    valueString = ", ".join(valueList)
                    fieldList = [shortColnames[field] if field in shortColnames else field for field in cols]
                    fieldString = ", ".join(fieldList)
                    errors.append([fieldString, errorMsg, valueString, row, rule.rule_label, fileId, rule.target_file_id])

            # Pull where clause out of rule
            wherePosition = rule.rule_sql.lower().find("where")
            whereClause = rule.rule_sql[wherePosition:].format(submissionId)
            # Find table to apply this to
            model = interfaces.stagingDb.getModel(fileType)
            tableName = model.__tablename__
            tableAbbrev = cls.tableAbbreviations[tableName]
            # Update valid_record to false for all that fail this rule
            updateQuery = "UPDATE {} as {} SET valid_record = false {}".format(tableName,tableAbbrev,whereClause)
            interfaces.stagingDb.connection.execute(updateQuery)

            CloudLogger.logError("VALIDATOR_INFO: ", "Completed SQL validation rules on submissionID: " + str(submissionId) + " fileType: "+ fileType, "")

        return errors<|MERGE_RESOLUTION|>--- conflicted
+++ resolved
@@ -151,231 +151,6 @@
         raise ValueError("".join(["Data Type Error, Type: ",datatype,", Value: ",data]))
 
     @staticmethod
-<<<<<<< HEAD
-    def getIntFromString(data) :
-        """ Convert string to int, converts to float first to avoid exceptions when data is represented as float """
-        return int(float(data))
-
-    @staticmethod
-    def getType(data,datatype) :
-        """ Convert data into specified type
-
-        Args:
-            data: Data to be converted
-            datatype: Type to convert into
-
-        Returns:
-            Data in specified type
-        """
-        if datatype is None:
-            # If no type specified, don't try to process data
-            return data
-        if(datatype =="INT") :
-            return int(float(data))
-        if(datatype =="DECIMAL") :
-            return Decimal(data)
-        if(datatype == "STRING" or datatype =="BOOLEAN") :
-            return data
-        if(datatype == "LONG"):
-            return int(data)
-        raise ValueError("Data Type Invalid")
-
-    @classmethod
-    def evaluateRule(cls,data,rule,datatype,interfaces,record):
-        """ Checks data against specified rule
-
-        Args:
-            data: Data to be checked
-            rule: Rule object to test against
-            datatype: Type to convert data into
-            interfaces: InterfaceHolder object to the databases
-            record: Some rule types require the entire record as a dict
-
-        Returns:
-            True if rule passed, False otherwise
-        """
-        if data is None:
-            # Treat blank as an empty string
-            data = ""
-        value = rule.rule_text_1
-        currentRuleType = rule.rule_type.name
-        # Call specific rule function
-        ruleFunction = "_".join(["rule",str(currentRuleType).lower()])
-        ruleFunction = FieldCleaner.cleanString(ruleFunction)
-        try:
-            ruleMethod = getattr(cls, str(ruleFunction))
-            return ruleMethod(data, value, rule, datatype, interfaces, record)
-        except AttributeError as e:
-            # Unrecognized rule type
-            raise ResponseException(str(e), StatusCode.INTERNAL_ERROR, ValueError)
-
-    @classmethod
-    def rule_length(cls, data, value, rule, datatype, interfaces, record):
-        """Checks that data is shorter than specified length"""
-        return len(data.strip()) <= Validator.getIntFromString(value)
-
-    @classmethod
-    def rule_less(cls, data, value, rule, datatype, interfaces, record):
-        """Checks that data is less than specified value"""
-        return Validator.getType(data,datatype) < Validator.getType(value,datatype)
-
-    @classmethod
-    def rule_greater(cls, data, value, rule, datatype, interfaces, record):
-        """Checks that data is greater than specified value"""
-        return Validator.getType(data,datatype) > Validator.getType(value,datatype)
-
-    @classmethod
-    def rule_equal(cls, data, value, rule, datatype, interfaces, record):
-        """Checks that data is equal to specified value"""
-        data = data.lower() if isinstance(data, str) else data
-        value = value.lower() if isinstance(value, str) else value
-        return Validator.getType(data,datatype) == Validator.getType(value,datatype)
-
-    @classmethod
-    def rule_not_equal(cls, data, value, rule, datatype, interfaces, record):
-        """Checks that data is not equal to specified value"""
-        data = data.lower() if isinstance(data, str) else data
-        value = value.lower() if isinstance(value, str) else value
-        return not (Validator.getType(data,datatype) == Validator.getType(value,datatype))
-
-    @classmethod
-    def rule_sum(cls, data, value, rule, datatype, interfaces, record):
-        """Checks that data sums to value in specified field"""
-        return Validator.validateSum(record[rule.rule_text_1], rule.rule_text_2, record)
-
-    @classmethod
-    def rule_sum_to_value(cls, data, value, rule, datatype, interfaces, record):
-        """Checks that data sums to value in specified field"""
-        return Validator.validateSum(rule.rule_text_1, rule.rule_text_2, record)
-
-    @classmethod
-    def rule_type(cls, data, value, rule, datatype, interfaces, record):
-        """Type checks happen earlier, but type rule is still included in rule set, so skip it"""
-        return True
-
-    @classmethod
-    def rule_in_set(cls, data, value, rule, datatype, interfaces, record):
-        """Checks that data is one of a set of valid values"""
-        setList = Validator.cleanSplit(value)
-        return data.lower() in setList
-
-    @classmethod
-    def rule_min_length(cls, data, value, rule, datatype, interfaces, record):
-        """Checks that data is at least the minimum length"""
-        result = len(data.strip()) >= Validator.getIntFromString(value)
-        return result
-
-    @classmethod
-    def rule_required_conditional(cls, data, value, rule, datatype, interfaces, record):
-        """Checks that data is present if specified rule passes"""
-        return Validator.conditionalRequired(data,rule,datatype,interfaces,record)
-
-    @classmethod
-    def rule_exists_in_table(cls, data, value, rule, datatype, interfaces, record):
-        """ Check that field value exists in specified table, rule_text_1 has table and column to check against, rule_text_2 is length to pad to """
-        ruleTextOne = str(rule.rule_text_1).split(",")
-        if len(ruleTextOne) != 2:
-            # Bad rule definition
-            raise ResponseException("exists_in_table rule incorrectly defined, must have both table and field in rule_text_one",StatusCode.INTERNAL_ERROR,ValueError)
-        # Not putting model name through FieldCleaner because model names will have uppercase
-        model = getattr(domainModels,str(ruleTextOne[0]).strip())
-        field = FieldCleaner.cleanString(ruleTextOne[1])
-        ruleTextTwo = FieldCleaner.cleanString(rule.rule_text_2)
-        if len(ruleTextTwo) == 0:
-            # Skip padding
-            paddedData = FieldCleaner.cleanString(data)
-        else:
-            # Pad data to correct length
-            try:
-                padLength = int(ruleTextTwo)
-            except ValueError as e:
-                # Need an integer in rule_text_two
-                raise ResponseException("Need an integer width in rule_text_two for exists_in_table rules",StatusCode.INTERNAL_ERROR,ValueError)
-            paddedData = FieldCleaner.cleanString(data).zfill(padLength)
-
-        # Build query for model and field specified
-        query = interfaces.validationDb.session.query(model).filter(getattr(model,field) == paddedData)
-        try:
-            # Check that value exists in table, should be unique
-            interfaces.validationDb.runUniqueQuery(query,"Data not found in table", "Conflicting entries found for this data")
-            # If unique result found, rule passed
-            return True
-        except ResponseException as e:
-            # If exception is no result found, rule failed
-            if type(e.wrappedException) == type(NoResultFound()):
-                return False
-            else:
-                # This is an unexpected exception, so re-raise it
-                raise
-
-    @classmethod
-    def rule_set_exists_in_table(cls, data, value, rule, datatype, interfaces, record):
-        """ Check that set of values exists in specified table, rule_text_1 is table, rule_text_2 is dict mapping
-        columns in record to columns in domain values table """
-        # Load mapping from record fields to domain value fields
-        fieldMap = json.loads(rule.rule_text_2)
-        # Get values for fields in record into new dict between table columns and values to check for
-        valueDict = {}
-        blankSkip = True
-        noBlankSkipFields = True
-        for field in fieldMap:
-            if "skip_if_blank" in fieldMap[field]:
-                noBlankSkipFields = False
-                # If all these are blank, rule passes
-                if record[field] is not None and record[field].strip() != "":
-                    blankSkip = False
-            if "skip_if_below" in fieldMap[field]:
-                try:
-                    if record[field] is None or str(record[field]).strip() == "":
-                        # No year provided, so this should be skipped as not being checkable against post 2016 budgets
-                        return True
-                    if int(record[field]) < fieldMap[field]["skip_if_below"]:
-                        # Don't apply rule to records in this case (e.g. program activity before 2016)
-                        return True
-                except (TypeError, ValueError):
-                    # Could not cast as an int, this is a failure for this record
-                    return False
-            if "pad_to_length" in fieldMap[field]:
-                # Pad with leading zeros if needed
-                try:
-                    fieldValue = cls.padToLength(record[field],fieldMap[field]["pad_to_length"])
-                except ValueError as e:
-                    # If we cannot pad this value, it is not matchable (usually too long), so the rule has failed
-                    return False
-            else:
-                fieldValue = record[field]
-            valueDict[fieldMap[field]["target_field"]] = fieldValue
-
-        if not noBlankSkipFields and blankSkip:
-            # This set of fields was all blank and at least one field is marked as "skip_if_blank", so skip rule
-            return True
-
-
-        # Parse out model object
-        model = getattr(domainModels,str(rule.rule_text_1))
-
-        # Filter query by each field
-        query = interfaces.validationDb.session.query(model)
-        for field in valueDict:
-            query = query.filter(getattr(model,field) == valueDict[field])
-
-        # NoResultFound is return False, other exceptions should be reraised
-        try:
-            # Check that value exists in table, should be unique
-            interfaces.validationDb.runUniqueQuery(query,"Data not found in table", "Conflicting entries found for this data")
-            # If unique result found, rule passed
-            return True
-        except ResponseException as e:
-            # If exception is no result found, rule failed
-            if type(e.wrappedException) == type(NoResultFound()):
-                return False
-            else:
-                # This is an unexpected exception, so re-raise it
-                raise
-
-    @staticmethod
-=======
->>>>>>> 91cccf6e
     def padToLength(data,padLength):
         """ Pad data with leading zeros
 
