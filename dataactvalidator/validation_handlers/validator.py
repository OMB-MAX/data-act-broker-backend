from collections import defaultdict, namedtuple
from decimal import Decimal, DecimalException
import logging

from dataactcore.models.lookups import (FIELD_TYPE_DICT_ID, FILE_TYPE_DICT_ID, FILE_TYPE_DICT)
from dataactcore.models.stagingModels import FlexField
from dataactcore.models.validationModels import RuleSql
from dataactvalidator.validation_handlers.validationError import ValidationError
from dataactcore.interfaces.db import GlobalDB

logger = logging.getLogger(__name__)

Failure = namedtuple('Failure',
                     ['field', 'description', 'value', 'label', 'severity'])
ValidationFailure = namedtuple(
    'ValidationFailure',
    ['field_name', 'error', 'failed_value', 'row', 'original_label',
     'file_type_id', 'target_file_id', 'severity_id']
)


class Validator(object):
    """
    Checks individual records against specified validation tests
    """
    BOOLEAN_VALUES = ["TRUE", "FALSE", "YES", "NO", "1", "0"]
    tableAbbreviations = {"appropriations": "approp", "award_financial_assistance": "afa", "award_financial": "af",
                          "object_class_program_activity": "op", "appropriation": "approp"}
    # Set of metadata fields that should not be directly validated
    META_FIELDS = ["row_number"]

    @classmethod
    def validate(cls, record, csv_schema):
        """
        Run initial set of single file validation:
        - check if required fields are present
        - check if data type matches data type specified in schema
        - check that field length matches field length specified in schema

        Args:
        record -- dict representation of a single record of data
        csv_schema -- dict of schema for the current file.

        Returns:
        Tuple of three values:
        True if validation passed, False if failed
        List of Failure tuples
        True if type check passed, False if type failed
        """
        record_failed = False
        record_type_failure = False
        failed_rules = []

        for field_name in csv_schema:
            if csv_schema[field_name].required and field_name not in record:
                return (
                    False,
                    [Failure(field_name, ValidationError.requiredError, "",
                             "", "fatal")],
                    False
                )

        total_fields = 0
        blank_fields = 0
        for field_name in record:
            if field_name in cls.META_FIELDS:
                # Skip fields that are not user submitted
                continue
            check_required_only = False
            current_schema = csv_schema[field_name]
            total_fields += 1

            current_data = record[field_name]
            if current_data is not None:
                current_data = current_data.strip()

            if current_data is None or len(current_data) == 0:
                blank_fields += 1
                if current_schema.required:
                    # If empty and required return field name and error
                    record_failed = True
                    failed_rules.append(Failure(
                        field_name, ValidationError.requiredError, "", "",
                        "fatal"
                    ))
                    continue
                else:
                    # If field is empty and not required its valid
                    check_required_only = True

            # Always check the type in the schema
            if not check_required_only and not Validator.checkType(current_data,
                                                                   FIELD_TYPE_DICT_ID[current_schema.field_types_id]):
                record_type_failure = True
                record_failed = True
                failed_rules.append(Failure(
                    field_name, ValidationError.typeError, current_data, "",
                    "fatal"
                ))
                # Don't check value rules if type failed
                continue

            # Check length based on schema
            if current_schema.length is not None and current_data is not None and \
               len(current_data.strip()) > current_schema.length:
                # Length failure, add to failedRules
                record_failed = True
                failed_rules.append(Failure(
                    field_name, ValidationError.lengthError, current_data, "",
                    "warning"
                ))

        # if all columns are blank (empty row), set it so it doesn't add to the error messages or write the line,
        # just ignore it
        if total_fields == blank_fields:
            record_failed = False
            record_type_failure = True
        return (not record_failed), failed_rules, (not record_type_failure)

    @staticmethod
    def checkType(data, datatype):
        """ Determine whether data is of the correct type

        Args:
            data: Data to be checked
            datatype: Type to check against

        Returns:
            True if data is of specified type, False otherwise
        """
        if datatype is None:
            # If no type specified, don't need to check anything
            return True
        if data.strip() == "":
            # An empty string matches all types
            return True
        if datatype == "STRING":
            return len(data) > 0
        if datatype == "BOOLEAN":
            if data.upper() in Validator.BOOLEAN_VALUES:
                return True
            return False
        if datatype == "INT":
            try:
                int(data)
                return True
            except ValueError:
                return False
        if datatype == "DECIMAL":
            try:
                Decimal(data)
                return True
            except DecimalException:
                return False
        if datatype == "LONG":
            try:
                int(data)
                return True
            except ValueError:
                return False
        raise ValueError("".join(["Data Type Error, Type: ", datatype, ", Value: ", data]))

<<<<<<< HEAD

def crossValidateSql(rules, submissionId, short_to_long_dict):
    """ Evaluate all sql-based rules for cross file validation

    Args:
        rules -- List of Rule objects
        submissionId -- ID of submission to run cross-file validation
    """
    failures = []
    # Put each rule through evaluate, appending all failures into list
    conn = GlobalDB.db().connection

    for rule in rules:
        failedRows = conn.execute(
            rule.rule_sql.format(submissionId))
        if failedRows.rowcount:
            # get list of fields involved in this validation
            # note: row_number is metadata, not a field being
            # validated, so exclude it
            cols = failedRows.keys()
            cols.remove('row_number')
            columnString = ", ".join(short_to_long_dict[c] if c in short_to_long_dict else c for c in cols)
            for row in failedRows:
                # get list of values for each column
                values = ["{}: {}".format(short_to_long_dict[c], str(row[c])) if c in short_to_long_dict else
                          "{}: {}".format(c, str(row[c])) for c in cols]
                values = ", ".join(values)
                targetFileType = FILE_TYPE_DICT_ID[rule.target_file_id]
                failures.append([rule.file.name, targetFileType, columnString,
                                str(rule.rule_error_message), values, row['row_number'], str(rule.rule_label),
                                rule.file_id, rule.target_file_id, rule.rule_severity_id])

    # Return list of cross file validation failures
    return failures


def validateFileBySql(submission_id, fileType, short_to_long_dict):
    """ Check all SQL rules

    Args:
        submission_id: submission to be checked
        fileType: file type being checked
        short_to_long_dict: mapping of short to long schema column names

    Returns:
        List of errors found, each element has:
         field names
         error message
         values in fields involved
         row number
         rule label
         source file id
         target file id
         severity id
    """

    logger.info('VALIDATOR_INFO: Beginning SQL validation rules on submissionID %s, fileType: %s',
                submission_id, fileType)
    sess = GlobalDB.db().session

    # Pull all SQL rules for this file type
    fileId = FILE_TYPE_DICT[fileType]
    rules = sess.query(RuleSql).filter_by(file_id=fileId, rule_cross_file_flag=False)
    errors = []

    # For each rule, execute sql for rule
    for rule in rules:
        logger.info('VALIDATOR_INFO: Running query: %s on submissionId %s, fileType: %s',
                    rule.query_name, submission_id, fileType)
        failures = sess.execute(rule.rule_sql.format(submission_id))
        if failures.rowcount:
            # Create column list (exclude row_number)
            cols = failures.keys()
            cols.remove("row_number")

            # Create flex column list
            flex_dict = {}
            flex_results = sess.query(FlexField).filter_by(submission_id=submission_id)

            for flex_row in flex_results:
                flex_dict[flex_row.row_number] = flex_row

            # Build error list
            for failure in failures:
                errorMsg = rule.rule_error_message
                row = failure["row_number"]
                # Create strings for fields and values
                valueList = ["{}: {}".format(short_to_long_dict[field], str(failure[field])) if
                             field in short_to_long_dict else "{}: {}".format(field, str(failure[field])) for
                             field in cols]
                if flex_dict and flex_dict[row]:
                    valueList.append("{}: {}".format(flex_dict[row].header, flex_dict[row].cell))
                valueString = ", ".join(valueList)
                fieldList = [short_to_long_dict[field] if field in short_to_long_dict else field for field in cols]
                if flex_dict and flex_dict[row]:
                    fieldList.append(flex_dict[row].header)
                fieldString = ", ".join(fieldList)
                errors.append([fieldString, errorMsg, valueString, row, rule.rule_label, fileId,
                               rule.target_file_id, rule.rule_severity_id])

        logger.info('VALIDATOR_INFO: Completed SQL validation rules on submissionID: %s, fileType: %s',
                    submission_id, fileType)

    return errors
=======
    @classmethod
    def validateFileBySql(cls, job, fileType, short_to_long_dict):
        """ Check all SQL rules

        Args:
            job: the Job which is running
            fileType: file type being checked
            short_to_long_dict: mapping of short to long schema column names

        Returns:
            List of ValidationFailures
        """

        logger.info(
            'VALIDATOR_INFO: Beginning SQL validation rules on job %s,'
            '(submission: %s, fileType: %s)',
            job.job_id, job.submission_id, fileType
        )
        sess = GlobalDB.db().session

        # Pull all SQL rules for this file type
        file_id = FILE_TYPE_DICT[fileType]
        rules = sess.query(RuleSql).filter_by(
            file_id=file_id, rule_cross_file_flag=False)
        errors = []

        # For each rule, execute sql for rule
        for rule in rules:
            logger.info(
                'VALIDATOR_INFO: Running query: %s on job %s',
                rule.query_name, job.job_id)
            failures = sess.execute(rule.rule_sql.format(job.submission_id))
            if failures.rowcount:
                # Create column list (exclude row_number)
                cols = failures.keys()
                cols.remove("row_number")
                col_headers = [short_to_long_dict.get(field, field)
                               for field in cols]

                # materialize as we'll iterate over the failures twice
                failures = list(failures)
                flex_data = relevant_flex_data(failures, job.job_id)

                errors.extend(
                    failure_row_to_tuple(
                        rule, flex_data, cols, col_headers, file_id, failure)
                    for failure in failures
                )

            logger.info(
                'VALIDATOR_INFO: Completed SQL validation query %s on job %s',
                rule.query_name, job.job_id
            )

        return errors


def relevant_flex_data(failures, job_id):
    """Create a dictionary mapping row numbers of failures to lists of
    FlexFields"""
    sess = GlobalDB.db().session
    flex_data = defaultdict(list)
    relevant_rows = {f['row_number'] for f in failures}
    query = sess.query(FlexField).\
        filter(FlexField.row_number.in_(relevant_rows),
               FlexField.job_id == job_id).\
        order_by(FlexField.flex_field_id)
    for flex_field in query:
        flex_data[flex_field.row_number].append(flex_field)
    return flex_data


def failure_row_to_tuple(rule, flex_data, cols, col_headers, file_id,
                         sql_failure):
    """Convert a failure SQL row into a ValidationFailure"""
    row = sql_failure["row_number"]
    # Create strings for fields and values
    values_list = ["{}: {}".format(header, str(sql_failure[field]))
                   for field, header in zip(cols, col_headers)]
    values_list.extend(
        "{}: {}".format(flex_field.header, flex_field.cell)
        for flex_field in flex_data[row]
    )
    field_list = col_headers + [field.header for field in flex_data[row]]
    return ValidationFailure(
        ", ".join(field_list),
        rule.rule_error_message,
        ", ".join(values_list),
        row,
        rule.rule_label,
        file_id,
        rule.target_file_id,
        rule.rule_severity_id
    )
>>>>>>> abf3c34e
<|MERGE_RESOLUTION|>--- conflicted
+++ resolved
@@ -160,7 +160,6 @@
                 return False
         raise ValueError("".join(["Data Type Error, Type: ", datatype, ", Value: ", data]))
 
-<<<<<<< HEAD
 
 def crossValidateSql(rules, submissionId, short_to_long_dict):
     """ Evaluate all sql-based rules for cross file validation
@@ -197,130 +196,60 @@
     return failures
 
 
-def validateFileBySql(submission_id, fileType, short_to_long_dict):
+def validateFileBySql(job, fileType, short_to_long_dict):
     """ Check all SQL rules
 
     Args:
-        submission_id: submission to be checked
+        job: the Job which is running
         fileType: file type being checked
         short_to_long_dict: mapping of short to long schema column names
 
     Returns:
-        List of errors found, each element has:
-         field names
-         error message
-         values in fields involved
-         row number
-         rule label
-         source file id
-         target file id
-         severity id
-    """
-
-    logger.info('VALIDATOR_INFO: Beginning SQL validation rules on submissionID %s, fileType: %s',
-                submission_id, fileType)
+        List of ValidationFailures
+    """
+
+    logger.info(
+        'VALIDATOR_INFO: Beginning SQL validation rules on job %s,'
+        '(submission: %s, fileType: %s)',
+        job.job_id, job.submission_id, fileType
+    )
     sess = GlobalDB.db().session
 
     # Pull all SQL rules for this file type
-    fileId = FILE_TYPE_DICT[fileType]
-    rules = sess.query(RuleSql).filter_by(file_id=fileId, rule_cross_file_flag=False)
+    file_id = FILE_TYPE_DICT[fileType]
+    rules = sess.query(RuleSql).filter_by(
+        file_id=file_id, rule_cross_file_flag=False)
     errors = []
 
     # For each rule, execute sql for rule
     for rule in rules:
-        logger.info('VALIDATOR_INFO: Running query: %s on submissionId %s, fileType: %s',
-                    rule.query_name, submission_id, fileType)
-        failures = sess.execute(rule.rule_sql.format(submission_id))
+        logger.info(
+            'VALIDATOR_INFO: Running query: %s on job %s',
+            rule.query_name, job.job_id)
+        failures = sess.execute(rule.rule_sql.format(job.submission_id))
         if failures.rowcount:
             # Create column list (exclude row_number)
             cols = failures.keys()
             cols.remove("row_number")
-
-            # Create flex column list
-            flex_dict = {}
-            flex_results = sess.query(FlexField).filter_by(submission_id=submission_id)
-
-            for flex_row in flex_results:
-                flex_dict[flex_row.row_number] = flex_row
-
-            # Build error list
-            for failure in failures:
-                errorMsg = rule.rule_error_message
-                row = failure["row_number"]
-                # Create strings for fields and values
-                valueList = ["{}: {}".format(short_to_long_dict[field], str(failure[field])) if
-                             field in short_to_long_dict else "{}: {}".format(field, str(failure[field])) for
-                             field in cols]
-                if flex_dict and flex_dict[row]:
-                    valueList.append("{}: {}".format(flex_dict[row].header, flex_dict[row].cell))
-                valueString = ", ".join(valueList)
-                fieldList = [short_to_long_dict[field] if field in short_to_long_dict else field for field in cols]
-                if flex_dict and flex_dict[row]:
-                    fieldList.append(flex_dict[row].header)
-                fieldString = ", ".join(fieldList)
-                errors.append([fieldString, errorMsg, valueString, row, rule.rule_label, fileId,
-                               rule.target_file_id, rule.rule_severity_id])
-
-        logger.info('VALIDATOR_INFO: Completed SQL validation rules on submissionID: %s, fileType: %s',
-                    submission_id, fileType)
+            col_headers = [short_to_long_dict.get(field, field)
+                           for field in cols]
+
+            # materialize as we'll iterate over the failures twice
+            failures = list(failures)
+            flex_data = relevant_flex_data(failures, job.job_id)
+
+            errors.extend(
+                failure_row_to_tuple(
+                    rule, flex_data, cols, col_headers, file_id, failure)
+                for failure in failures
+            )
+
+        logger.info(
+            'VALIDATOR_INFO: Completed SQL validation query %s on job %s',
+            rule.query_name, job.job_id
+        )
 
     return errors
-=======
-    @classmethod
-    def validateFileBySql(cls, job, fileType, short_to_long_dict):
-        """ Check all SQL rules
-
-        Args:
-            job: the Job which is running
-            fileType: file type being checked
-            short_to_long_dict: mapping of short to long schema column names
-
-        Returns:
-            List of ValidationFailures
-        """
-
-        logger.info(
-            'VALIDATOR_INFO: Beginning SQL validation rules on job %s,'
-            '(submission: %s, fileType: %s)',
-            job.job_id, job.submission_id, fileType
-        )
-        sess = GlobalDB.db().session
-
-        # Pull all SQL rules for this file type
-        file_id = FILE_TYPE_DICT[fileType]
-        rules = sess.query(RuleSql).filter_by(
-            file_id=file_id, rule_cross_file_flag=False)
-        errors = []
-
-        # For each rule, execute sql for rule
-        for rule in rules:
-            logger.info(
-                'VALIDATOR_INFO: Running query: %s on job %s',
-                rule.query_name, job.job_id)
-            failures = sess.execute(rule.rule_sql.format(job.submission_id))
-            if failures.rowcount:
-                # Create column list (exclude row_number)
-                cols = failures.keys()
-                cols.remove("row_number")
-                col_headers = [short_to_long_dict.get(field, field)
-                               for field in cols]
-
-                # materialize as we'll iterate over the failures twice
-                failures = list(failures)
-                flex_data = relevant_flex_data(failures, job.job_id)
-
-                errors.extend(
-                    failure_row_to_tuple(
-                        rule, flex_data, cols, col_headers, file_id, failure)
-                    for failure in failures
-                )
-
-            logger.info(
-                'VALIDATOR_INFO: Completed SQL validation query %s on job %s',
-                rule.query_name, job.job_id
-            )
-
-        return errors
 
 
 def relevant_flex_data(failures, job_id):
@@ -359,5 +288,4 @@
         file_id,
         rule.target_file_id,
         rule.rule_severity_id
-    )
->>>>>>> abf3c34e
+    )