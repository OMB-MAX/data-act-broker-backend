--- conflicted
+++ resolved
@@ -18,7 +18,7 @@
     BOOLEAN_VALUES = ["TRUE","FALSE","YES","NO","1","0"]
     tableAbbreviations = {"appropriations":"approp","award_financial_assistance":"afa","award_financial":"af","object_class_program_activity":"op","appropriation":"approp"}
     # Set of metadata fields that should not be directly validated
-    META_FIELDS = ["row_number", "agencyidentifier_padded", "allocationtransferagencyidentifier_padded", "mainaccountcode_padded", "subaccountcode_padded", "programactivitycode_padded"]
+    META_FIELDS = ["row_number", "is_first_quarter", "agencyidentifier_padded", "allocationtransferagencyidentifier_padded", "mainaccountcode_padded", "subaccountcode_padded", "programactivitycode_padded"]
 
     @classmethod
     def crossValidateSql(cls, rules, submissionId):
@@ -105,13 +105,8 @@
                 return False, [[fieldName, ValidationError.requiredError, "", ""]], False
 
         for fieldName in record :
-<<<<<<< HEAD
             if fieldName in cls.META_FIELDS:
                 # Skip row number, nothing to validate on that
-=======
-            if fieldName == "row_number" or fieldName == "is_first_quarter":
-                # Skip row number and quarter flag, nothing to validate on that
->>>>>>> 8d808ec6
                 continue
             elif fieldName in shortColnames:
                 # Change shrot colname to longname for validation
