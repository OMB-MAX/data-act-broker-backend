--- conflicted
+++ resolved
@@ -5,14 +5,8 @@
 from dataactcore.models.validationModels import RuleSql
 from dataactvalidator.validation_handlers.validationError import ValidationError
 from dataactcore.interfaces.db import GlobalDB
-<<<<<<< HEAD
-from dataactcore.utils.cloudLogger import CloudLogger
-=======
-
 
 _exception_logger = logging.getLogger('deprecated.exception')
-
->>>>>>> 706549ce
 
 class Validator(object):
     """
@@ -184,14 +178,9 @@
              severity id
         """
 
-<<<<<<< HEAD
-        CloudLogger.logError("VALIDATOR_INFO: ", "Beginning SQL validation rules on submissionID: " + str(submissionId) + " fileType: "+ fileType, "")
-        conn = GlobalDB.db().connection
-=======
         _exception_logger.info(
             'VALIDATOR_INFO: Beginning SQL validation rules on submissionID '
             '%s, fileType: %s', submissionId, fileType)
->>>>>>> 706549ce
         sess = GlobalDB.db().session
 
         # Pull all SQL rules for this file type
@@ -202,16 +191,10 @@
 
         # For each rule, execute sql for rule
         for rule in rules:
-<<<<<<< HEAD
-            CloudLogger.logError("VALIDATOR_INFO: ", "Running query: "+str(RuleSql.query_name)+" on submissionID: " + str(submissionId) + " fileType: "+ fileType, "")
-            failures = conn.execute(rule.rule_sql.format(submissionId))
-            
-=======
             _exception_logger.info(
                 'VALIDATOR_INFO: Running query: %s on submissionId %s, '
                 'fileType: %s', rule.query_name, submissionId, fileType)
             failures = sess.execute(rule.rule_sql.format(submissionId))
->>>>>>> 706549ce
             if failures.rowcount:
                 # Create column list (exclude row_number)
                 cols = failures.keys()
@@ -231,15 +214,10 @@
                     row = failure["row_number"]
                     # Create strings for fields and values
                     valueList = ["{}: {}".format(short_to_long_dict[field], str(failure[field])) if field in short_to_long_dict else "{}: {}".format(field, str(failure[field])) for field in cols]
-<<<<<<< HEAD
                     valueList.append("{}: {}".format(flex_dict[row][6], flex_dict[row][7]))
                     valueString = ", ".join(valueList)
                     fieldList = [short_to_long_dict[field] if field in short_to_long_dict else field for field in cols]
                     fieldList.append(flex_dict[row][6])
-=======
-                    valueString = ", ".join(valueList)
-                    fieldList = [short_to_long_dict[field] if field in short_to_long_dict else field for field in cols]
->>>>>>> 706549ce
                     fieldString = ", ".join(fieldList)
                     errors.append([fieldString, errorMsg, valueString, row, rule.rule_label, fileId, rule.target_file_id, rule.rule_severity_id])
 
