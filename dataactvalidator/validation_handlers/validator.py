import json
from sqlalchemy.orm.exc import NoResultFound
from decimal import *
from dataactcore.utils.responseException import ResponseException
from dataactcore.utils.statusCode import StatusCode
from dataactcore.models import domainModels
from dataactcore.models.validationModels import RuleSql
from dataactvalidator.validation_handlers.validationError import ValidationError
from dataactcore.models.domainModels import TASLookup
from dataactvalidator.interfaces.interfaceHolder import InterfaceHolder
from dataactvalidator.filestreaming.fieldCleaner import FieldCleaner

class Validator(object):
    """
    Checks individual records against specified validation tests
    """
    BOOLEAN_VALUES = ["TRUE","FALSE","YES","NO","1","0"]
    tableAbbreviations = {"appropriations":"approp","award_financial_assistance":"afa","award_financial":"af","object_class_program_activity":"op"}

    @classmethod
    def crossValidate(cls,rules, submissionId):
        """ Evaluate all rules for cross file validation

        Args:
            rules -- List of Rule objects
            submissionId -- ID of submission to run cross-file validation
        """
        failures = []
        # Put each rule through evaluate, appending all failures into list
        for rule in rules:
            (passed, ruleFailures) = cls.evaluateCrossFileRule(rule, submissionId)
            if not passed:
                failures.extend(ruleFailures)
        # Return list of cross file validation failures
        return failures

    @classmethod
    def crossValidateSql(cls, rules, submissionId):
        """ Evaluate all sql-based rules for cross file validation

        Args:
            rules -- List of Rule objects
            submissionId -- ID of submission to run cross-file validation
        """
        failures = []
        # Put each rule through evaluate, appending all failures into list
        interfaces = InterfaceHolder()
        for rule in rules:
            failedRows = interfaces.validationDb.connection.execute(
                rule.rule_sql.format(submissionId))
            if failedRows.rowcount:
                # get list of fields involved in this validation
                # note: row_number is metadata, not a field being
                # validated, so exclude it
                cols = failedRows.keys()
                cols.remove('row_number')
                columnString = ", ".join(str(c) for c in cols)
                for row in failedRows:
                    # get list of values for each column
                    values = ["{}: {}".format(c, str(row[c])) for c in cols]
                    values = ", ".join(values)
                    failures.append([rule.file.name, columnString,
                        str(rule.rule_description), values, row['row_number'],str(rule.rule_label)])

        # Return list of cross file validation failures
        return failures

    @staticmethod
    def getRecordsIfNone(submissionId, fileType, stagingDb, record=None):
        """Return source record or records needed for cross-file validation.

        Args:
            submissionId - ID of submission being validated (int)
            fileType - fileType of source record(s) being validated (string)
            stagingDb - staging db interface (staging tables are in the validation db)
            record - set to none if we want all table records for submission

        Returns:
            sourceRecords - a list of dictionaries, each representing
            a row in the staging table that corresponds to the fileType
        """
        if record:
            sourceRecords = [record]
        else:
            # If no record provided, get list of all entries in first table
            sourceRecords = stagingDb.getSubmissionsByFileType(submissionId, fileType).all()
            sourceRecords = [r.__dict__ for r in sourceRecords]
        return sourceRecords

    @classmethod
    def evaluateCrossFileRule(cls, rule, submissionId, record=None):
        """ Evaluate specified rule against all records to which it applies

        Args:
            rule - Rule object to be tested
            submissionId - ID of submission being tested
            record - Some rule types are applied to only a single record.  For those rules, include the record as a dict here.

        Returns:
            Tuple of a boolean indicating passed or not, and a list of all failures that occurred.  Each failure is a
            list containing the type of the source file, the fields involved, a description of the rule, the values for
            the fields involved, and the row number in the source file where the failure occurred.
        """
        failures = [] # Can get multiple failures for these rule types
        rulePassed = True # Set to false on first failures
        # Get rule type
        ruleType = rule.rule_type.name.lower()
        fileType = rule.file_type.name
        interfaces = InterfaceHolder()
        stagingDb = interfaces.stagingDb
        if ruleType == "field_match":
            targetType = rule.rule_text_2
            # Get ORM objects for source and target staging tables
            # TODO Could try to do a join and see what doesn't match, or otherwise improve performance by avoiding a
            # TODO new query against second table for every record in first table, possibly index second table at start
            # Can apply rule to a specified record or all records in first table
            sourceRecords = cls.getRecordsIfNone(
                submissionId, fileType, stagingDb, record)
            targetQuery = stagingDb.getSubmissionsByFileType(
                submissionId, targetType)
            fieldsToCheck = cls.cleanSplit(rule.rule_text_1, True)
            # For each entry, check for the presence of matching values in second table
            for thisRecord in sourceRecords:
                # Build query to filter for each field to match
                matchDict = {}
                for field in fieldsToCheck:
                    sourceValue = thisRecord[str(field)]
                    matchDict[str(field)] = sourceValue
                count = targetQuery.filter_by(**matchDict).count()

                # Make sure at least one in target table record matches
                if count < 1:
                    # Fields don't match target file, add to failures
                    rulePassed = False
                    dictString = str(matchDict)[1:-1] # Remove braces
                    rowNumber = thisRecord["row_number"]
                    failures.append([fileType,", ".join(fieldsToCheck),
                                     rule.description, dictString, rowNumber, rule.original_label])

        elif ruleType == "rule_if":
            # Get all records from source table
            # Can apply rule to a specified record or all records in first table
            sourceRecords = cls.getRecordsIfNone(
                submissionId, fileType, stagingDb, record)
            # Get both rules, condition to check and rule to apply based on condition
            condition = interfaces.validationDb.getRuleByLabel(rule.rule_text_2)
            conditionalRule = interfaces.validationDb.getRuleByLabel(rule.rule_text_1)
            # Apply first rule for all records that pass second rule
            for record in sourceRecords:
                if cls.evaluateCrossFileRule(condition, submissionId, record)[0]:
                    result = cls.evaluateCrossFileRule(conditionalRule, submissionId, record)
                    if not result[0]:
                        # Record if we have seen a failure
                        rulePassed = False
                        failures.extend(result[1])

        elif ruleType == "greater":
            if not record:
                # Must provide a record for this rule
                raise ValueError("Cannot apply greater rule without a record")
            rulePassed = int(record[rule.rule_text_2]) > int(rule.rule_text_1)

        elif ruleType == "sum_by_tas":
            rulePassed = True

        return rulePassed,failures

    @staticmethod
    def validate(record,rules,csvSchema,fileType,interfaces):
        """
        Args:
        record -- dict representation of a single record of data
        rules -- list of rule Objects
        csvSchema -- dict of schema for the current file.
        fileType -- name of file type to check against

        Returns:
        Tuple of three values:
        True if validation passed, False if failed
        List of failed rules, each with field, description of failure, and value that failed
        True if type check passed, False if type failed
        """
        recordFailed = False
        recordTypeFailure = False
        failedRules = []
        for fieldName in csvSchema :
            if(csvSchema[fieldName].required and  not fieldName in record ):
                return False, [[fieldName, ValidationError.requiredError, "", ""]]

        for fieldName in record :
            if fieldName == "row_number":
                # Skip row number, nothing to validate on that
                continue
            checkRequiredOnly = False
            currentSchema =  csvSchema[fieldName]
            ruleSubset = Validator.getRules(fieldName, fileType, rules,interfaces.validationDb)
            currentData = record[fieldName]
            if(currentData != None):
                currentData = currentData.strip()

            if(currentData == None or len(currentData) == 0):
                if(currentSchema.required ):
                    # If empty and required return field name and error
                    recordFailed = True
                    failedRules.append([fieldName, ValidationError.requiredError, "", ""])
                    continue
                else:
                    # If field is empty and not required its valid
                    checkRequiredOnly = True

            # Always check the type in the schema
            if(not checkRequiredOnly and not Validator.checkType(currentData,currentSchema.field_type.name) ) :
                recordTypeFailure = True
                recordFailed = True
                failedRules.append([fieldName, ValidationError.typeError, currentData,""])
                # Don't check value rules if type failed
                continue

            # Check for a type rule in the rule table, don't want to do value checks if type is not correct
            typeFailed = False
            for currentRule in ruleSubset:
                if(checkRequiredOnly):
                    # Only checking conditional requirements
                    continue
                if(currentRule.rule_type.name == "TYPE"):
                    if(not Validator.checkType(currentData,currentRule.rule_text_1) ) :
                        recordFailed = True
                        recordTypeFailure = True
                        typeFailed = True
                        failedRules.append([fieldName, ValidationError.typeError, currentData,""])
            if(typeFailed):
                # If type failed, don't do value checks
                continue
            #Field must pass all rules
            for currentRule in ruleSubset :
                if(checkRequiredOnly and currentRule.rule_type_id != interfaces.validationDb.getRuleType("REQUIRED_CONDITIONAL")):
                    # If data is empty, only check conditional required rules
                    continue
                if(not Validator.evaluateRule(currentData,currentRule,currentSchema.field_type.name,interfaces,record)):
                    recordFailed = True
                    failedRules.append([fieldName,"".join(["Failed rule: ",str(currentRule.description)]), currentData, str(currentRule.original_label)])
        # Check all multi field rules for this file type
        multiFieldRules = interfaces.validationDb.getMultiFieldRulesByFile(fileType)
        for rule in multiFieldRules:
            if not Validator.evaluateRule(record,rule,None,interfaces,record):
                recordFailed = True
                failedRules.append(["MultiField", "".join(["Failed rule: ",str(rule.description)]), Validator.getMultiValues(rule, record, interfaces), str(rule.original_label)])
        return  (not recordFailed), failedRules, (not recordTypeFailure)

    @staticmethod
    def getRules(fieldName, fileType,rules,validationInterface) :
        """ From a given set of rules, create a list of only the rules that apply to specified field during file validation

        Args:
            fieldName: Field to find rules for
            fileType: Name of file to check against
            rules: Original set of rules
            validationInterface: interface for validation DB

        Returns:
            List of rules that apply to specified field
        """
        fileId = validationInterface.getFileId(fileType)
        returnList =[]
        for rule in rules :
            # Look for single field rules that apply to this field and file, and are timed to run during record-level validation
            if(rule.file_column is not None and rule.file_column.name == fieldName and rule.file_column.file_id == fileId and rule.rule_timing_id == validationInterface.getRuleTimingIdByName("file_validation")) :
                returnList.append(rule)
        return returnList

    @staticmethod
    def checkType(data,datatype) :
        """ Determine whether data is of the correct type

        Args:
            data: Data to be checked
            datatype: Type to check against

        Returns:
            True if data is of specified type, False otherwise
        """
        if datatype is None:
            # If no type specified, don't need to check anything
            return True
        if(data.strip() == ""):
            # An empty string matches all types
            return True
        if(datatype == "STRING") :
            return(len(data) > 0)
        if(datatype == "BOOLEAN") :
            if(data.upper() in Validator.BOOLEAN_VALUES) :
                return True
            return False
        if(datatype == "INT") :
            try:
                int(data)
                return True
            except:
                return False
        if(datatype == "DECIMAL") :
            try:
                Decimal(data)
                return True
            except:
                return False
        if(datatype == "LONG"):
            try:
                long(data)
                return True
            except:
                return False
        raise ValueError("".join(["Data Type Error, Type: ",datatype,", Value: ",data]))

    @staticmethod
    def getIntFromString(data) :
        """ Convert string to int, converts to float first to avoid exceptions when data is represented as float """
        return int(float(data))

    @staticmethod
    def getType(data,datatype) :
        """ Convert data into specified type

        Args:
            data: Data to be converted
            datatype: Type to convert into

        Returns:
            Data in specified type
        """
        if datatype is None:
            # If no type specified, don't try to process data
            return data
        if(datatype =="INT") :
            return int(float(data))
        if(datatype =="DECIMAL") :
            return Decimal(data)
        if(datatype == "STRING" or datatype =="BOOLEAN") :
            return data
        if(datatype == "LONG"):
            return long(data)
        raise ValueError("Data Type Invalid")

    @classmethod
    def evaluateRule(cls,data,rule,datatype,interfaces,record):
        """ Checks data against specified rule

        Args:
            data: Data to be checked
            rule: Rule object to test against
            datatype: Type to convert data into
            interfaces: InterfaceHolder object to the databases
            record: Some rule types require the entire record as a dict

        Returns:
            True if rule passed, False otherwise
        """
        if data is None:
            # Treat blank as an empty string
            data = ""
        value = rule.rule_text_1
        currentRuleType = rule.rule_type.name
        # Call specific rule function
        ruleFunction = "_".join(["rule",str(currentRuleType).lower()])
        ruleFunction = FieldCleaner.cleanString(ruleFunction)
        try:
            ruleMethod = getattr(cls, str(ruleFunction))
            return ruleMethod(data, value, rule, datatype, interfaces, record)
        except AttributeError as e:
            # Unrecognized rule type
            raise ResponseException(str(e), StatusCode.INTERNAL_ERROR, ValueError)

    @classmethod
    def rule_length(cls, data, value, rule, datatype, interfaces, record):
        """Checks that data is shorter than specified length"""
        return len(data.strip()) <= Validator.getIntFromString(value)

    @classmethod
    def rule_less(cls, data, value, rule, datatype, interfaces, record):
        """Checks that data is less than specified value"""
        return Validator.getType(data,datatype) < Validator.getType(value,datatype)

    @classmethod
    def rule_greater(cls, data, value, rule, datatype, interfaces, record):
        """Checks that data is greater than specified value"""
        return Validator.getType(data,datatype) > Validator.getType(value,datatype)

    @classmethod
    def rule_equal(cls, data, value, rule, datatype, interfaces, record):
        """Checks that data is equal to specified value"""
        data = data.lower() if isinstance(data, str) else data
        value = value.lower() if isinstance(value, str) else value
        return Validator.getType(data,datatype) == Validator.getType(value,datatype)

    @classmethod
    def rule_not_equal(cls, data, value, rule, datatype, interfaces, record):
        """Checks that data is not equal to specified value"""
        data = data.lower() if isinstance(data, str) else data
        value = value.lower() if isinstance(value, str) else value
        return not (Validator.getType(data,datatype) == Validator.getType(value,datatype))

    @classmethod
    def rule_sum(cls, data, value, rule, datatype, interfaces, record):
        """Checks that data sums to value in specified field"""
        return Validator.validateSum(record[rule.rule_text_1], rule.rule_text_2, record)

    @classmethod
    def rule_sum_to_value(cls, data, value, rule, datatype, interfaces, record):
        """Checks that data sums to value in specified field"""
        return Validator.validateSum(rule.rule_text_1, rule.rule_text_2, record)

    @classmethod
    def rule_type(cls, data, value, rule, datatype, interfaces, record):
        """Type checks happen earlier, but type rule is still included in rule set, so skip it"""
        return True

    @classmethod
    def rule_in_set(cls, data, value, rule, datatype, interfaces, record):
        """Checks that data is one of a set of valid values"""
        setList = Validator.cleanSplit(value)
        return data.lower() in setList

    @classmethod
    def rule_min_length(cls, data, value, rule, datatype, interfaces, record):
        """Checks that data is at least the minimum length"""
        result = len(data.strip()) >= Validator.getIntFromString(value)
        return result

    @classmethod
    def rule_required_conditional(cls, data, value, rule, datatype, interfaces, record):
        """Checks that data is present if specified rule passes"""
        return Validator.conditionalRequired(data,rule,datatype,interfaces,record)

    @classmethod
    def rule_exists_in_table(cls, data, value, rule, datatype, interfaces, record):
        """ Check that field value exists in specified table, rule_text_1 has table and column to check against, rule_text_2 is length to pad to """
        ruleTextOne = str(rule.rule_text_1).split(",")
        if len(ruleTextOne) != 2:
            # Bad rule definition
            raise ResponseException("exists_in_table rule incorrectly defined, must have both table and field in rule_text_one",StatusCode.INTERNAL_ERROR,ValueError)
        # Not putting model name through FieldCleaner because model names will have uppercase
        model = getattr(domainModels,str(ruleTextOne[0]).strip())
        field = FieldCleaner.cleanString(ruleTextOne[1])
        ruleTextTwo = FieldCleaner.cleanString(rule.rule_text_2)
        if len(ruleTextTwo) == 0:
            # Skip padding
            paddedData = FieldCleaner.cleanString(data)
        else:
            # Pad data to correct length
            try:
                padLength = int(ruleTextTwo)
            except ValueError as e:
                # Need an integer in rule_text_two
                raise ResponseException("Need an integer width in rule_text_two for exists_in_table rules",StatusCode.INTERNAL_ERROR,ValueError)
            paddedData = FieldCleaner.cleanString(data).zfill(padLength)

        # Build query for model and field specified
        query = interfaces.validationDb.session.query(model).filter(getattr(model,field) == paddedData)
        try:
            # Check that value exists in table, should be unique
            interfaces.validationDb.runUniqueQuery(query,"Data not found in table", "Conflicting entries found for this data")
            # If unique result found, rule passed
            return True
        except ResponseException as e:
            # If exception is no result found, rule failed
            if type(e.wrappedException) == type(NoResultFound()):
                return False
            else:
                # This is an unexpected exception, so re-raise it
                raise

    @classmethod
    def rule_set_exists_in_table(cls, data, value, rule, datatype, interfaces, record):
        """ Check that set of values exists in specified table, rule_text_1 is table, rule_text_2 is dict mapping
        columns in record to columns in domain values table """
        # Load mapping from record fields to domain value fields
        fieldMap = json.loads(rule.rule_text_2)
        # Get values for fields in record into new dict between table columns and values to check for
        valueDict = {}
        blankSkip = True
        noBlankSkipFields = True
        for field in fieldMap:
            if "skip_if_blank" in fieldMap[field]:
                noBlankSkipFields = False
                # If all these are blank, rule passes
                if record[field] is not None and record[field].strip() != "":
                    blankSkip = False
            if "skip_if_below" in fieldMap[field]:
                try:
                    if int(record[field]) < fieldMap[field]["skip_if_below"]:
                        # Don't apply rule to records in this case (e.g. program activity before 2016)
                        return True
                except (TypeError, ValueError):
                    # Could not cast as an int, this is a failure for this record
                    return False
            if "pad_to_length" in fieldMap[field]:
                # Pad with leading zeros if needed
                try:
                    fieldValue = cls.padToLength(record[field],fieldMap[field]["pad_to_length"])
                except ValueError as e:
                    # If we cannot pad this value, it is not matchable (usually too long), so the rule has failed
                    return False
            else:
                fieldValue = record[field]
            valueDict[fieldMap[field]["target_field"]] = fieldValue

        if not noBlankSkipFields and blankSkip:
            # This set of fields was all blank and at least one field is marked as "skip_if_blank", so skip rule
            return True


        # Parse out model object
        model = getattr(domainModels,str(rule.rule_text_1))

        # Filter query by each field
        query = interfaces.validationDb.session.query(model)
        for field in valueDict:
            query = query.filter(getattr(model,field) == valueDict[field])

        # NoResultFound is return False, other exceptions should be reraised
        try:
            # Check that value exists in table, should be unique
            interfaces.validationDb.runUniqueQuery(query,"Data not found in table", "Conflicting entries found for this data")
            # If unique result found, rule passed
            return True
        except ResponseException as e:
            # If exception is no result found, rule failed
            if type(e.wrappedException) == type(NoResultFound()):
                return False
            else:
                # This is an unexpected exception, so re-raise it
                raise

    @staticmethod
    def padToLength(data,padLength):
        """ Pad data with leading zeros

        Args:
            data: string to be padded
            padLength: length of string after padding

        Returns:
            padded string of length padLength
        """
        if data is None:
            # Convert None to empty string so it can be padded with zeros
            data = ""
        data = data.strip()

        if len(data) <= padLength:
            return data.zfill(padLength)
        else:
            raise ValueError("".join(["Value is too long: ",str(data)]))

    @classmethod
    def rule_required_set_conditional(cls, data, value, rule, datatype, interfaces, record):
        """ If conditional rule passes, require all fields in rule_text_one """
        return Validator.conditionalRequired(data,rule,datatype,interfaces,record)

    @classmethod
    def rule_check_prefix(cls, data, value, rule, datatype, interfaces, record):
        """ Check that 1-digit prefix is consistent with reimbursable flag """
        dataString = FieldCleaner.cleanString(data)

        # Load target field and dict to compare with
        targetField = FieldCleaner.cleanName(rule.rule_text_1)
        prefixMap = json.loads(str(rule.rule_text_2))

        # Check that character and value are consistent with dict in rule_text_2
        if dataString[0] not in prefixMap:
            # Unknown prefix, this is a failure
            return False
        source = prefixMap[dataString[0]]
        target = record[targetField]
        source = source.lower() if source is not None else source
        target = target.lower() if target is not None else target

        if source == target:
            # Matches the value in target field, rule passes
            return True
        else:
            return False

    @classmethod
    def rule_rule_if(cls, data, value, rule, datatype, interfaces, record):
        """ Apply rule in rule_text_1 if rule in rule_text_2 passes """
        # Get rule object for conditional rule
        conditionalRule = interfaces.validationDb.getRuleByLabel(rule.rule_text_2)
        if conditionalRule.file_column is not None:
            # This is a single field rule
            conditionalTypeId = conditionalRule.file_column.field_types_id
            conditionalDataType = interfaces.validationDb.getFieldTypeById(conditionalTypeId)
            conditionalData = record[conditionalRule.file_column.name]
        else:
            conditionalDataType = None
            conditionalData = record
        # If conditional rule passes, check primary rule passes
        if Validator.evaluateRule(conditionalData,conditionalRule,conditionalDataType,interfaces,record):
            # Get rule object for primary rule
            primaryRule = interfaces.validationDb.getRuleByLabel(rule.rule_text_1)
            if primaryRule.file_column is not None:
                # This is a single field rule
                primaryTypeId = primaryRule.file_column.field_types_id
                primaryDataType = interfaces.validationDb.getFieldTypeById(primaryTypeId)
                primaryData = record[primaryRule.file_column.name]
            else:
                primaryDataType = None
                primaryData = record
            # Return result of primary rule
            return Validator.evaluateRule(primaryData,primaryRule,primaryDataType,interfaces,record)
        else:
            # If conditional rule fails, overall rule passes without checking primary
            return True

    @staticmethod
    def requireOne(record, fields, interfaces):
        """ Require at least one of the specified fields to be present

        Args:
            record: Dict for current record
            fields: List of fields to check
            interfaces: interface holder for DBs

        Returns:
            True if at least one of the fields is present
        """
        for field in fields:
            fieldName = FieldCleaner.cleanName(field)
            if fieldName in record and record[fieldName] is not None and str(record[fieldName]).strip() != "":
                # If data is present in this field, rule is satisfied
                return True

        # If all were empty, return false
        return False

    @staticmethod
    def isFieldPopulated(data):
        """ Field is considered to be populated if not None and not entirely whitespace """
        if data is not None and str(data).strip() != "":
            return True
        else:
            return False

    @classmethod
    def conditionalRequired(cls, data,rule,datatype,interfaces,record, isList = False):
        """ If conditional rule passes, data must not be empty

        Args:
            data: Data to be checked
            rule: Rule object to test against
            datatype: Type to convert data into
            interfaces: InterfaceHolder object to the databases
            record: Some rule types require the entire record as a dict
        """
        # Get rule object for conditional rule
        conditionalRule = interfaces.validationDb.getRuleByLabel(rule.rule_text_1)
        if conditionalRule.file_column is not None:
            # This is a single field rule
            conditionalTypeId = conditionalRule.file_column.field_types_id
            conditionalDataType = interfaces.validationDb.getFieldTypeById(conditionalTypeId)
            conditionalData = record[conditionalRule.file_column.name]
        else:
            conditionalDataType = None
            conditionalData = record
        # If conditional rule passes, check that data is not empty
        if Validator.evaluateRule(conditionalData,conditionalRule,conditionalDataType,interfaces,record):
            if isList:
                # rule_text_2 is a list of fields
                fieldList = rule.rule_text_2.split(",")
                for field in fieldList:
                    if not cls.isFieldPopulated(record[FieldCleaner.cleanName(field)]):
                        # If any are empty, rule fails
                        return False
            else:
                # data is value from a single field
                return cls.isFieldPopulated(data)
        else:
            # If conditional rule fails, this field is not required, so the condtional requirement passes
            return True


    @classmethod
    def rule_car_match(cls, data, value, rule, datatype, interfaces, record):
        """Checks that record has a valid TAS"""
        # Look for an entry in car table that matches all fields
        fieldsToCheck = cls.cleanSplit(rule.rule_text_1)
        tasFields = cls.cleanSplit(rule.rule_text_2)
        if(len(fieldsToCheck) != len(tasFields)):
            raise ResponseException("Number of fields to check does not match number of fields checked against",StatusCode.CLIENT_ERROR,ValueError)
        return cls.validateTAS(fieldsToCheck, tasFields, record, interfaces, rule.file_type.name)

    @classmethod
    def rule_sum_fields(cls, data, value, rule, datatype, interfaces, record):
        """Checks that set of fields sums to value in other field"""
        valueToMatch = record[FieldCleaner.cleanName(rule.rule_text_1)]
        if valueToMatch is None or valueToMatch == "":
            valueToMatch = 0
        return cls.validateSum(valueToMatch, rule.rule_text_2, record)

    @classmethod
    def rule_require_one_of_set(cls, data, value, rule, datatype, interfaces, record):
        """Checks that record at least one of this set of fields populated"""
        return cls.requireOne(record,rule.rule_text_1.split(','),interfaces)

    @classmethod
    def rule_not(cls, data, value, rule, datatype, interfaces, record):
        """Passes if the specified rule fails"""
        # Negate the rule specified
        conditionalRule = interfaces.validationDb.getRuleByLabel(rule.rule_text_1)
        return not cls.evaluateRule(data, conditionalRule, datatype, interfaces, record)

    @staticmethod
    def cleanSplit(string, toLower=True):
        """ Split string on commas and remove whitespace around each element

        Args:
            string - String to be split
            toLower - If True, also changes string to lowercase
        """
        if string is None:
            # Convert None to empty list
            return []
        stringList = string.split(",")
        for i in range(0,len(stringList)):
            stringList[i] = stringList[i].strip()
            if(toLower):
                stringList[i] = stringList[i].lower()
        return stringList

    @classmethod
    def getValueList(cls,rule,record,interfaces):
        """ Create list out of values for all fields involved in this rule

        Args:
            rule: Rule to return fields for
            record: Record to pull values from
            interfaces: InterfaceHolder for DBs
        Returns:
            One string including all values involved in this rule check
        """
        ruletext1 = Validator.cleanSplit(rule.rule_text_1, True)
        ruletext2 = Validator.cleanSplit(rule.rule_text_2, True)
        ruleType = interfaces.validationDb.getRuleTypeById(rule.rule_type_id)
        if ruleType == "CAR_MATCH" or ruleType == "REQUIRE_ONE_OF_SET" or ruleType == "CHECK_PREFIX":
            fields = ruletext1
        elif ruleType == "NOT" or ruleType == "MIN_LENGTH" or ruleType == "REQUIRED_CONDITIONAL":
            fields = []
        elif ruleType == "SUM_TO_VALUE":
            fields = ruletext2
        elif ruleType == "SET_EXISTS_IN_TABLE":
            fields = json.loads(rule.rule_text_2).keys()
        elif ruleType == "RULE_IF":
            # Combine fields for both rules
            ruleOne = interfaces.validationDb.getRuleByLabel(rule.rule_text_1)
            ruleTwo = interfaces.validationDb.getRuleByLabel(rule.rule_text_2)
            fields = cls.getValueList(ruleOne,record,interfaces) + cls.getValueList(ruleTwo,record,interfaces)
        else:
            fields = ruletext1 + ruletext2

        # Add file column if present
        fileColId = rule.file_column_id
        if fileColId is not None:
            fileColumn = interfaces.validationDb.getColumnById(fileColId)
            fields.append(fileColumn.name)

        return fields

    @classmethod
    def getMultiValues(cls,rule,record,interfaces):
        """ Create string out of values for all fields involved in this rule

        Args:
            rule: Rule to return fields for
            record: Record to pull values from
            interfaces: InterfaceHolder for DBs
        Returns:
            One string including all values involved in this rule check
        """
        fields = cls.getValueList(rule,record,interfaces)

        output = ""
        outputDict = {}
        for field in fields:
            try:
                value = record[str(field)]
            except KeyError as e:
                raise KeyError("Field " + str(field) + " not found while checking rule type " + str(ruleType))
            if(value == None):
                # For concatenating fields, represent None with an empty string
                value = ""
            if field not in outputDict:
                outputDict[field] = True
                output = "".join([output,field,": ",value,", "])

        return output[:-2]

    @staticmethod
    def validateSum(value, fields_to_sum, record):
        """ Check that the value of one field is the sum of others

        :param value: The field which holds the sum we will validate against
        :param fields_to_sum: A comma separated list of fields which we should sum. These should be valid Decimals
        :param record: Record containing the data for the current record
        :return: True if the sum of fields is equal to the designated sum field
        """

        decimalValues = []

        # Validate that our sum is a decimal
        if Validator.checkType(str(value), 'DECIMAL'):
            decimalSum = Validator.getType(value, 'DECIMAL')
        else:
            return False

        # Validate each field we are summing is a decimal and store their values in an array
        for field in Validator.cleanSplit(fields_to_sum, True):
            entry = record[FieldCleaner.cleanName(field)]
            if entry is None or entry == "":
                decimalValues.append(0)
            elif Validator.checkType(entry, 'DECIMAL'):
                decimalValues.append(Validator.getType(entry, 'DECIMAL'))
            else:
                return False

        return decimalSum == sum(decimalValues)

    @staticmethod
    def validateTAS(fieldsToCheck, tasFields, record, interfaces, fileType):
        """ Check for presence of TAS for specified record in TASLookup table

        Args:
            fieldsToCheck: Set of fields involved in TAS check
            tasFields: Corresponding field names in TASLookup table
            record: Record to check TAS for
            interfaces: InterfaceHolder object to the databases
            fileType: File type being checked

        Returns:
            True if TAS is in CARS, False otherwise
        """
        query = interfaces.validationDb.session.query(TASLookup)

        for i in range(0,len(fieldsToCheck)):
            data = record[str(fieldsToCheck[i])]
            if(data == None):
                # Set data to empty string so it can be padded with leading zeros
                data = ""
            field = fieldsToCheck[i].lower()
            # Pad field with leading zeros
            length = interfaces.validationDb.getColumnLength(field, fileType)
            data = data.strip().zfill(length)
            query = query.filter(TASLookup.__dict__[tasFields[i]] == str(data))

        queryResult = query.all()
        if(len(queryResult) == 0):
            # TAS not found, record invalid
            return False
        elif(len(queryResult) == 1):
            # Found a TAS match
            return True
        else:
            # Multiple instances of same TAS, something is going wrong
            raise ResponseException("TAS check is malfunctioning",StatusCode.INTERNAL_ERROR)

    @classmethod
    def validateFileBySql(cls, submissionId, fileType, interfaces):
        """ Check all SQL rules

        Args:
            submissionId: submission to be checked
            fileType: file type being checked
            interfaces: database interface objects

        Returns:
            List of errors found, each element has:
             field names
             error message
             values in fields involved
             row number
        """
        # Pull all SQL rules for this file type
        fileId = interfaces.validationDb.getFileId(fileType)
        rules = interfaces.validationDb.session.query(RuleSql).filter(RuleSql.file_id == fileId).filter(
            RuleSql.rule_cross_file_flag == False).all()
        errors = []
        # For each rule, execute sql for rule
        for rule in rules:
            failures = interfaces.stagingDb.connection.execute(rule.rule_sql.format(submissionId))
            if failures.rowcount:
                # Create column list (exclude row_number)
                cols = failures.keys()
                cols.remove("row_number")
                # Build error list
                for failure in failures:
                    errorMsg = rule.rule_error_message
                    row = failure ["row_number"]
<<<<<<< HEAD
                    cols.remove("row_number")
                else:
                    row = None
                # Create strings for fields and values
                valueList = ["{}: {}".format(str(field),str(failure[field])) for field in cols]
                valueString = ", ".join(valueList)
                fieldList = [str(field) for field in cols]
                fieldString = ", ".join(fieldList)
                errors.append([fieldString, errorMsg, valueString,row, rule.rule_label])
=======
                    # Create strings for fields and values
                    valueList = ["{}: {}".format(str(field),str(failure[field])) for field in cols]
                    valueString = ", ".join(valueList)
                    fieldList = [str(field) for field in cols]
                    fieldString = ", ".join(fieldList)
                    errors.append([fieldString,errorMsg,valueString,row])
>>>>>>> eeac815c
            # Pull where clause out of rule
            wherePosition = rule.rule_sql.lower().find("where")
            whereClause = rule.rule_sql[wherePosition:].format(submissionId)
            # Find table to apply this to
            model = interfaces.stagingDb.getModel(fileType)
            tableName = model.__tablename__
            tableAbbrev = cls.tableAbbreviations[tableName]
            # Update valid_record to false for all that fail this rule
            updateQuery = "UPDATE {} as {} SET valid_record = false {}".format(tableName,tableAbbrev,whereClause)
            interfaces.stagingDb.connection.execute(updateQuery)

        return errors<|MERGE_RESOLUTION|>--- conflicted
+++ resolved
@@ -893,24 +893,13 @@
                 for failure in failures:
                     errorMsg = rule.rule_error_message
                     row = failure ["row_number"]
-<<<<<<< HEAD
-                    cols.remove("row_number")
-                else:
-                    row = None
-                # Create strings for fields and values
-                valueList = ["{}: {}".format(str(field),str(failure[field])) for field in cols]
-                valueString = ", ".join(valueList)
-                fieldList = [str(field) for field in cols]
-                fieldString = ", ".join(fieldList)
-                errors.append([fieldString, errorMsg, valueString,row, rule.rule_label])
-=======
                     # Create strings for fields and values
                     valueList = ["{}: {}".format(str(field),str(failure[field])) for field in cols]
                     valueString = ", ".join(valueList)
                     fieldList = [str(field) for field in cols]
                     fieldString = ", ".join(fieldList)
-                    errors.append([fieldString,errorMsg,valueString,row])
->>>>>>> eeac815c
+                    errors.append([fieldString,errorMsg,valueString,row, rule.rule_label])
+
             # Pull where clause out of rule
             wherePosition = rule.rule_sql.lower().find("where")
             whereClause = rule.rule_sql[wherePosition:].format(submissionId)
