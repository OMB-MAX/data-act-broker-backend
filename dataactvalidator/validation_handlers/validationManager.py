import os
import traceback
import sys
from csv import Error
from dataactcore.config import CONFIG_BROKER
from dataactcore.utils.responseException import ResponseException
from dataactcore.utils.jsonResponse import JsonResponse
from dataactcore.utils.statusCode import StatusCode
from dataactcore.utils.requestDictionary import RequestDictionary
from dataactcore.utils.cloudLogger import CloudLogger
from dataactcore.aws.s3UrlHandler import s3UrlHandler
from dataactvalidator.filestreaming.csvS3Reader import CsvS3Reader
from dataactvalidator.filestreaming.csvLocalReader import CsvLocalReader
from dataactvalidator.filestreaming.csvLocalWriter import CsvLocalWriter
from dataactvalidator.filestreaming.csvS3Writer import CsvS3Writer
from dataactvalidator.validation_handlers.validator import Validator
from dataactvalidator.validation_handlers.validationError import ValidationError
from dataactvalidator.interfaces.interfaceHolder import InterfaceHolder
from dataactvalidator.interfaces.stagingTable import StagingTable


class ValidationManager:
    """

    Outer level class, called by flask route

    """
    reportHeaders = ["Field name", "Error message", "Row number", "Value provided"]

    def __init__(self,isLocal =True,directory=""):
        # Initialize instance variables
        self.filename = ""
        self.isLocal = isLocal
        self.directory = directory

    @staticmethod
    def markJob(jobId,jobTracker,status,errorDb,filename = None, fileError = ValidationError.unknownError, extraInfo = None) :
        """ Update status of a job in job tracker database

        Args:
            jobId: Job to be updated
            jobTracker: Interface object for job tracker
            status: New status for specified job

        """
        try :
            if(filename != None and (status == "invalid" or status == "failed")):
                # Mark the file error that occurred
                errorDb.writeFileError(jobId,filename,fileError,extraInfo)
            jobTracker.markStatus(jobId,status)
        except ResponseException as e:
            # Could not get a unique job ID in the database, either a bad job ID was passed in or the record of that job was lost.
            # Either way, cannot mark status of a job that does not exist
            open("databaseErrors.log","a").write("".join(["Could not mark status ",str(status)," for job ID ",str(jobId),"\n"]))

    @staticmethod
    def getJobID(request):
        """ Pull job ID out of request

        Args:
            request: HTTP request containing the job ID

        Returns:
            job ID, or raises exception if job ID not found in request
        """
        requestDict = RequestDictionary(request)
        if(requestDict.exists("job_id")):
            jobId = requestDict.getValue("job_id")
            return jobId
        else:
                # Request does not have a job ID, can't validate
            raise ResponseException("No job ID specified in request",StatusCode.CLIENT_ERROR)

    @staticmethod
    def testJobID(jobId,interfaces) :
        """
        args
        jobId: job to be tested
        returns the jobId
        True if the job is ready, if the job is not ready an exception will be raised
        """
        if(not (interfaces.jobDb.runChecks(jobId))):
            raise ResponseException("Checks failed on Job ID",StatusCode.CLIENT_ERROR)

        return True


    def threadedValidateJob(self,jobId) :
        """
        args
        jobId -- (Integer) a valid jobId
        This method runs on a new thread thus
        there are zero error messages other then the
        job status being updated

        """

        # As this is the start of a new thread, first generate new connections to the databases
        interfaces = InterfaceHolder()

        self.filename = ""
        jobTracker = interfaces.jobDb
        errorDb = interfaces.errorDb
        try:
            self.runValidation(jobId, interfaces)
            errorDb.markFileComplete(jobId,self.filename)
            return
        except ResponseException as e:
            CloudLogger.logError(str(e),e,traceback.extract_tb(sys.exc_info()[2]))
            self.markJob(jobId,jobTracker,"invalid",errorDb,self.filename,e.errorType,e.extraInfo)
        except ValueError as e:
            CloudLogger.logError(str(e),e,traceback.extract_tb(sys.exc_info()[2]))
            self.markJob(jobId,jobTracker,"invalid",errorDb,self.filename,ValidationError.unknownError)
        except Exception as e:
            #Something unknown happened we may need to try again!
            CloudLogger.logError(str(e),e,traceback.extract_tb(sys.exc_info()[2]))
            self.markJob(jobId,jobTracker,"failed",errorDb,self.filename,ValidationError.unknownError)
        finally:
            interfaces.close()

    def getReader(self):
        """
        Gets the reader type based on if its local install or not.
        """
        if(self.isLocal):
            return CsvLocalReader()
        return CsvS3Reader()

    def getWriter(self,bucketName,fileName,header):
        """
        Gets the write type based on if its a local install or not.
        """
        if(self.isLocal):
            return CsvLocalWriter(fileName,header)
        return CsvS3Writer(bucketName,fileName,header)

    def getFileName(self,path):
        if(self.isLocal):
            return "".join([self.directory,path])
        return "".join(["errors/",path])

    def runValidation(self, jobId, interfaces):
        """ Run validations for specified job

        Args:
            jobId: Job to be validated
            jobTracker: Interface for job tracker

        Returns:
            True if successful
        """
        jobTracker = interfaces.jobDb
        rowNumber = 1
        fileType = jobTracker.getFileType(jobId)
        # If local, make the error report directory
        if(self.isLocal and not os.path.exists(self.directory)):
            os.makedirs(self.directory)
        # Get bucket name and file name
        fileName = jobTracker.getFileName(jobId)
        self.filename = fileName
        bucketName = CONFIG_BROKER['aws_bucket']
        errorFileName = self.getFileName(jobTracker.getReportPath(jobId))

        # Create File Status object
        interfaces.errorDb.createFileStatus(jobId,fileName)

        validationDB = interfaces.validationDb
        fieldList = validationDB.getFieldsByFileList(fileType)
        csvSchema  = validationDB.getFieldsByFile(fileType)
        rules = validationDB.getRulesByFile(fileType)

        reader = self.getReader()

        # Get file size and write to jobs table
        if(CONFIG_BROKER["use_aws"]):
            fileSize =  s3UrlHandler.getFileSize("errors/"+jobTracker.getReportPath(jobId))
        else:
            fileSize = os.path.getsize(jobTracker.getFileName(jobId))
        jobTracker.setFileSizeById(jobId, fileSize)


        try:
            # Pull file
            reader.openFile(bucketName, fileName,fieldList,bucketName,errorFileName)

            tableName = interfaces.stagingDb.getTableName(jobId)
            # Create staging table
            tableObject = StagingTable(interfaces)
            tableObject.createTable(fileType,fileName,jobId,tableName)
            errorInterface = interfaces.errorDb

            # While not done, pull one row and put it into staging if it passes
            # the Validator
            with self.getWriter(bucketName, errorFileName, self.reportHeaders) as writer:
                while(not reader.isFinished):
                    rowNumber += 1
                    #if (rowNumber % 1000) == 0:
                    #    print("Validating row " + str(rowNumber))
                    try :
                        record = reader.getNextRecord()
                        if(reader.isFinished and len(record) < 2):
                            # This is the last line and is empty, don't record an error
                            rowNumber -= 1 # Don't count this row
                            break
                    except ResponseException as e:
<<<<<<< HEAD
                        if(not (reader.isFinished and reader.extraLine) ) :
                            #Last line may be blank dont throw an error
                            writer.write(["Formatting Error", ValidationError.readErrorMsg, str(rowNumber), ""])
                            errorInterface.recordRowError(jobId,self.filename,"Formatting Error",ValidationError.readError,rowNumber)
                            errorInterface.setRowErrorsPresent(jobId, True)
                        else:
=======
                        if reader.isFinished and reader.extraLine:
                            #Last line may be blank don't record an error, reader.extraLine indicates a case where the last valid line has extra line breaks
>>>>>>> a5f5cdc7
                            # Don't count last row if empty
                            rowNumber -= 1
                        else:
                            writer.write(["Formatting Error", ValidationError.readErrorMsg, str(rowNumber), ""])
                            errorInterface.recordRowError(jobId,self.filename,"Formatting Error",ValidationError.readError,rowNumber)
                        continue
                    valid, failures = Validator.validate(record,rules,csvSchema,fileType,interfaces)
                    if(valid) :
                        try:
                            tableObject.insert(record,fileType)
                        except ResponseException as e:
                            # Write failed, move to next record
                            writer.write(["Formatting Error", ValidationError.writeErrorMsg, str(rowNumber),""])
                            errorInterface.recordRowError(jobId,self.filename,"Formatting Error",ValidationError.writeError,rowNumber)
                            errorInterface.setRowErrorsPresent(jobId, True)
                            continue

                    else:
                        # For each failure, record it in error report and metadata
                        if failures:
                            errorInterface.setRowErrorsPresent(jobId, True)
                        for failure in failures:
                            fieldName = failure[0]
                            error = failure[1]
                            failedValue = failure[2]
                            try:
                                # If error is an int, it's one of our prestored messages
                                errorType = int(error)
                                errorMsg = ValidationError.getErrorMessage(errorType)
                            except ValueError:
                                # If not, treat it literally
                                errorMsg = error
                            writer.write([fieldName,errorMsg,str(rowNumber),failedValue])
                            errorInterface.recordRowError(jobId,self.filename,fieldName,error,rowNumber)
                # Write unfinished batch
                writer.finishBatch()

            # Write number of rows to job table
            jobTracker.setNumberOfRowsById(jobId,rowNumber)
            # Write leftover records
            tableObject.endBatch()
            # Mark validation as finished in job tracker
            jobTracker.markStatus(jobId,"finished")
            errorInterface.writeAllRowErrors(jobId)
        finally:
            #ensure the file always closes
            reader.close()
        return True

    def validateJob(self, request,interfaces):
        """ Gets file for job, validates each row, and sends valid rows to staging database
        Args:
        request -- HTTP request containing the jobId
        sessions -- A SessionHolder object used to query the databases

        Returns:
        Http response object
        """
        # Create connection to job tracker database
        self.filename = None
        tableName = ""
        jobId = None
        jobTracker = None

        try:
            jobTracker = interfaces.jobDb
            requestDict = RequestDictionary(request)
            if(requestDict.exists("job_id")):
                jobId = requestDict.getValue("job_id")
                tableName = interfaces.stagingDb.getTableName(jobId)
            else:
                # Request does not have a job ID, can't validate
                raise ResponseException("No job ID specified in request",StatusCode.CLIENT_ERROR)

            # Check that job exists and is ready
            if(not (jobTracker.runChecks(jobId))):
                raise ResponseException("Checks failed on Job ID",StatusCode.CLIENT_ERROR)

        except ResponseException as e:
            CloudLogger.logError(str(e),e,traceback.extract_tb(sys.exc_info()[2]))
            if(e.errorType == None):
                # Error occurred while trying to get and check job ID
                e.errorType = ValidationError.jobError
            interfaces.errorDb.writeFileError(jobId,self.filename,e.errorType,e.extraInfo)
            return JsonResponse.error(e,e.status,table=tableName)
        except Exception as e:
            exc = ResponseException(str(e),StatusCode.INTERNAL_ERROR,type(e))
            CloudLogger.logError(str(e),e,traceback.extract_tb(sys.exc_info()[2]))
            self.markJob(jobId,jobTracker,"failed",interfaces.errorDb,self.filename,ValidationError.unknownError)
            return JsonResponse.error(exc,exc.status,table=tableName)

        try:
            jobTracker.markStatus(jobId,"running")
            self.runValidation(jobId,interfaces)
            interfaces.errorDb.markFileComplete(jobId,self.filename)
            return  JsonResponse.create(StatusCode.OK,{"table":tableName})
        except ResponseException as e:
            CloudLogger.logError(str(e),e,traceback.extract_tb(sys.exc_info()[2]))
            self.markJob(jobId,jobTracker,"invalid",interfaces.errorDb,self.filename,e.errorType,e.extraInfo)
            return JsonResponse.error(e,e.status,table=tableName)
        except ValueError as e:
            CloudLogger.logError(str(e),e,traceback.extract_tb(sys.exc_info()[2]))
            # Problem with CSV headers
            exc = ResponseException(str(e),StatusCode.CLIENT_ERROR,type(e),ValidationError.unknownError) #"Internal value error"
            self.markJob(jobId,jobTracker,"invalid",interfaces.errorDb,self.filename,ValidationError.unknownError)
            return JsonResponse.error(exc,exc.status,table=tableName)
        except Error as e:
            CloudLogger.logError(str(e),e,traceback.extract_tb(sys.exc_info()[2]))
            # CSV file not properly formatted (usually too much in one field)
            exc = ResponseException("Internal error",StatusCode.CLIENT_ERROR,type(e),ValidationError.unknownError)
            self.markJob(jobId,jobTracker,"invalid",interfaces.errorDb,self.filename,ValidationError.unknownError)
            return JsonResponse.error(exc,exc.status,table=tableName)
        except Exception as e:
            CloudLogger.logError(str(e),e,traceback.extract_tb(sys.exc_info()[2]))
            exc = ResponseException(str(e),StatusCode.INTERNAL_ERROR,type(e),ValidationError.unknownError)
            self.markJob(jobId,jobTracker,"failed",interfaces.errorDb,self.filename,ValidationError.unknownError)
            return JsonResponse.error(exc,exc.status,table=tableName)<|MERGE_RESOLUTION|>--- conflicted
+++ resolved
@@ -203,22 +203,14 @@
                             rowNumber -= 1 # Don't count this row
                             break
                     except ResponseException as e:
-<<<<<<< HEAD
-                        if(not (reader.isFinished and reader.extraLine) ) :
-                            #Last line may be blank dont throw an error
-                            writer.write(["Formatting Error", ValidationError.readErrorMsg, str(rowNumber), ""])
-                            errorInterface.recordRowError(jobId,self.filename,"Formatting Error",ValidationError.readError,rowNumber)
-                            errorInterface.setRowErrorsPresent(jobId, True)
-                        else:
-=======
                         if reader.isFinished and reader.extraLine:
                             #Last line may be blank don't record an error, reader.extraLine indicates a case where the last valid line has extra line breaks
->>>>>>> a5f5cdc7
                             # Don't count last row if empty
                             rowNumber -= 1
                         else:
                             writer.write(["Formatting Error", ValidationError.readErrorMsg, str(rowNumber), ""])
                             errorInterface.recordRowError(jobId,self.filename,"Formatting Error",ValidationError.readError,rowNumber)
+                            errorInterface.setRowErrorsPresent(jobId, True)
                         continue
                     valid, failures = Validator.validate(record,rules,csvSchema,fileType,interfaces)
                     if(valid) :
