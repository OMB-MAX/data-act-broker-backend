import os
import traceback
import sys
from csv import Error
from dataactcore.config import CONFIG_BROKER
from dataactcore.utils.responseException import ResponseException
from dataactcore.utils.jsonResponse import JsonResponse
from dataactcore.utils.statusCode import StatusCode
from dataactcore.utils.requestDictionary import RequestDictionary
from dataactcore.utils.cloudLogger import CloudLogger
from dataactcore.aws.s3UrlHandler import s3UrlHandler
from dataactvalidator.filestreaming.csvS3Reader import CsvS3Reader
from dataactvalidator.filestreaming.csvLocalReader import CsvLocalReader
from dataactvalidator.filestreaming.csvLocalWriter import CsvLocalWriter
from dataactvalidator.filestreaming.csvS3Writer import CsvS3Writer
from dataactvalidator.validation_handlers.validator import Validator
from dataactvalidator.validation_handlers.validationError import ValidationError
from dataactvalidator.interfaces.interfaceHolder import InterfaceHolder
from dataactvalidator.filestreaming.fieldCleaner import FieldCleaner


class ValidationManager:
    """
    Outer level class, called by flask route
    """
    reportHeaders = ["Field name", "Error message", "Row number", "Value provided"]
    crossFileReportHeaders = ["Source File", "Field names", "Error message", "Values provided", "Row number"]

    def __init__(self,isLocal =True,directory=""):
        # Initialize instance variables
        self.filename = ""
        self.isLocal = isLocal
        self.directory = directory

    @staticmethod
    def markJob(jobId,jobTracker,status,errorDb,filename=None, fileError = ValidationError.unknownError, extraInfo = None):
        """ Update status of a job in job tracker database
        Args:
            jobId: Job to be updated
            jobTracker: Interface object for job tracker
            status: New status for specified job
            errorDb: Interface object for error database
            filename: Filename of file to be validated
            fileError: Type of error that occurred if this is an invalid or failed status
            extraInfo: Dict of extra fields to attach to exception
        """
        try:
            if filename != None and (status == "invalid" or status == "failed"):
                # Mark the file error that occurred
                errorDb.writeFileError(jobId, filename, fileError, extraInfo)
            jobTracker.markJobStatus(jobId, status)
        except ResponseException as e:
            # Could not get a unique job ID in the database, either a bad job ID was passed in
            # or the record of that job was lost.
            # Either way, cannot mark status of a job that does not exist
            open("databaseErrors.log", "a").write("".join(
                ["Could not mark status ", str(status), " for job ID ", str(jobId), "\n"]))

    @staticmethod
    def getJobID(request):
        """ Pull job ID out of request
        Args:
            request: HTTP request containing the job ID
        Returns:
            job ID, or raises exception if job ID not found in request
        """
        requestDict = RequestDictionary(request)
        if requestDict.exists("job_id"):
            jobId = requestDict.getValue("job_id")
            return jobId
        else:
            # Request does not have a job ID, can't validate
            raise ResponseException("No job ID specified in request", StatusCode.CLIENT_ERROR)

    @staticmethod
    def testJobID(jobId, interfaces):
        """
        args:
            jobId: job to be tested
            interfaces: InterfaceHolder to the databases

        returns:
            True if the job is ready, if the job is not ready an exception will be raised
        """
        if not interfaces.jobDb.runChecks(jobId):
            raise ResponseException("Checks failed on Job ID", StatusCode.CLIENT_ERROR)

        return True

    def threadedValidateJob(self, jobId):
        """
        args
        jobId -- (Integer) a valid jobId
        This method runs on a new thread thus
        there are zero error messages other then the
        job status being updated
        """

        # As this is the start of a new thread, first generate new connections to the databases
        interfaces = InterfaceHolder()

        self.filename = ""
        jobTracker = interfaces.jobDb
        errorDb = interfaces.errorDb
        try:
            jobType = interfaces.jobDb.checkJobType(jobId)
            if jobType == interfaces.jobDb.getJobTypeId("csv_record_validation"):
                self.runValidation(jobId, interfaces)
            elif jobType == interfaces.jobDb.getJobTypeId("validation"):
                self.runCrossValidation(jobId, interfaces)
            else:
                raise ResponseException("Bad job type for validator",
                                        StatusCode.INTERNAL_ERROR)
            self.runValidation(jobId, interfaces)
            errorDb.markFileComplete(jobId, self.filename)
            return
        except ResponseException as e:
            CloudLogger.logError(str(e), e, traceback.extract_tb(sys.exc_info()[2]))
            self.markJob(jobId, jobTracker, "invalid", errorDb, self.filename,
                         e.errorType, e.extraInfo)
        except ValueError as e:
            CloudLogger.logError(str(e), e, traceback.extract_tb(sys.exc_info()[2]))
            self.markJob(jobId, jobTracker, "invalid", errorDb, self.filename,
                         ValidationError.unknownError)
        except Exception as e:
            # Something unknown happened we may need to try again!
            CloudLogger.logError(str(e), e, traceback.extract_tb(sys.exc_info()[2]))
            self.markJob(jobId,jobTracker, "failed", errorDb, self.filename,
                         ValidationError.unknownError)
        finally:
            interfaces.close()

    def getReader(self):
        """
        Gets the reader type based on if its local install or not.
        """
        if self.isLocal:
            return CsvLocalReader()
        return CsvS3Reader()

    def getWriter(self, regionName, bucketName, fileName, header):
        """ Gets the write type based on if its a local install or not.

        Args:
            regionName - AWS region to write to, not used for local
            bucketName - AWS bucket to write to, not used for local
            fileName - File to be written
            header - Column headers for file to be written
        """
        if self.isLocal:
            return CsvLocalWriter(fileName, header)
        return CsvS3Writer(regionName, bucketName, fileName, header)

    def getFileName(self,path):
        """ Return full path of error report based on provided name """
        if self.isLocal:
            return "".join([self.directory, path])
        return "".join(["errors/", path])

    def runValidation(self, jobId, interfaces):
        """ Run validations for specified job
        Args:
            jobId: Job to be validated
            jobTracker: Interface for job tracker
        Returns:
            True if successful
        """
        jobTracker = interfaces.jobDb
        submissionId = jobTracker.getSubmissionId(jobId)
        rowNumber = 1
        fileType = jobTracker.getFileType(jobId)
        # If local, make the error report directory
        if self.isLocal and not os.path.exists(self.directory):
            os.makedirs(self.directory)
        # Get bucket name and file name
        fileName = jobTracker.getFileName(jobId)
        self.filename = fileName
        bucketName = CONFIG_BROKER['aws_bucket']
        regionName = CONFIG_BROKER['aws_region']

        errorFileName = self.getFileName(jobTracker.getReportPath(jobId))

        # Create File Status object
        interfaces.errorDb.createFileIfNeeded(jobId,fileName)

        validationDB = interfaces.validationDb
        fieldList = validationDB.getFieldsByFileList(fileType)
        csvSchema = validationDB.getFieldsByFile(fileType)
        rules = validationDB.getRulesByFile(fileType)

        reader = self.getReader()

        # Get file size and write to jobs table
        if CONFIG_BROKER["use_aws"]:
            fileSize = s3UrlHandler.getFileSize("errors/"+jobTracker.getReportPath(jobId))
        else:
            fileSize = os.path.getsize(jobTracker.getFileName(jobId))
        jobTracker.setFileSizeById(jobId, fileSize)


        try:
            # Pull file
            reader.openFile(regionName, bucketName, fileName, fieldList,
                            bucketName, errorFileName)

            errorInterface = interfaces.errorDb
            stagingInterface = interfaces.stagingDb

            # While not done, pull one row and put it into staging if it passes
            # the Validator
            with self.getWriter(regionName, bucketName, errorFileName,
                                self.reportHeaders) as writer:
                while not reader.isFinished:
                    rowNumber += 1
                    #if (rowNumber % 1000) == 0:
                    #    print("Validating row " + str(rowNumber))
                    try :
                        record = FieldCleaner.cleanRow(reader.getNextRecord(), fileType, validationDB)
                        record["row"] = rowNumber
                        if reader.isFinished and len(record) < 2:
                            # This is the last line and is empty, don't record an error
                            rowNumber -= 1  # Don't count this row
                            break
                    except ResponseException as e:
                        if reader.isFinished and reader.extraLine:
                            #Last line may be blank don't record an error, reader.extraLine indicates a case where the last valid line has extra line breaks
                            # Don't count last row if empty
                            rowNumber -= 1
                        else:
                            writer.write(["Formatting Error", ValidationError.readErrorMsg, str(rowNumber), ""])
                            errorInterface.recordRowError(jobId,self.filename,"Formatting Error",ValidationError.readError,rowNumber)
                            errorInterface.setRowErrorsPresent(jobId, True)
                        continue
                    valid, failures = Validator.validate(record,rules,csvSchema,fileType,interfaces)
                    if valid:
                        try:
                            record["job_id"] = jobId
                            record["submission_id"] = submissionId
                            # temporary fix b/c we can't use '+4' as a column alias :(
                            if "primaryplaceofperformancezip+4" in record:
                                record["primaryplaceofperformancezipplus4"] = record["primaryplaceofperformancezip+4"]
                            stagingInterface.insertSubmissionRecordByFileType(record, fileType)
                        except ResponseException as e:
                            # Write failed, move to next record
                            writer.write(["Formatting Error", ValidationError.writeErrorMsg, str(rowNumber),""])
                            errorInterface.recordRowError(jobId, self.filename,
                                "Formatting Error",ValidationError.writeError, rowNumber)
                            errorInterface.setRowErrorsPresent(jobId, True)
                            continue

                    else:
                        # For each failure, record it in error report and metadata
                        if failures:
                            errorInterface.setRowErrorsPresent(jobId, True)
                        for failure in failures:
                            fieldName = failure[0]
                            error = failure[1]
                            failedValue = failure[2]
                            try:
                                # If error is an int, it's one of our prestored messages
                                errorType = int(error)
                                errorMsg = ValidationError.getErrorMessage(errorType)
                            except ValueError:
                                # If not, treat it literally
                                errorMsg = error
<<<<<<< HEAD
                            writer.write([fieldName,errorMsg,str(rowNumber),failedValue])
                            errorInterface.recordRowError(jobId,self.filename,fieldName,error,rowNumber)
                # Do SQL validations for this file
                sqlFailures = Validator.validateFileBySql(interfaces.jobDb.getSubmissionId(jobId),fileType,interfaces)
                for failure in sqlFailures:
                    # TODO are the failures from sql in this format
                    fieldName = failure[0]
                    error = failure[1]
                    failedValue = failure[2]
                    row = failure[3]
                    try:
                        # If error is an int, it's one of our prestored messages
                        errorType = int(error)
                        errorMsg = ValidationError.getErrorMessage(errorType)
                    except ValueError:
                        # If not, treat it literally
                        errorMsg = error
                    writer.write([fieldName,errorMsg,str(row),failedValue])
                    errorInterface.recordRowError(jobId,self.filename,fieldName,error,rowNumber)
=======
                            writer.write([fieldName, errorMsg, str(rowNumber), failedValue])
                            errorInterface.recordRowError(jobId, self.filename,
                                fieldName, error, rowNumber)
>>>>>>> c4621f94
                # Write unfinished batch
                writer.finishBatch()

            # Write number of rows to job table
            jobTracker.setNumberOfRowsById(jobId,rowNumber)
            # Mark validation as finished in job tracker
            jobTracker.markJobStatus(jobId,"finished")
            errorInterface.writeAllRowErrors(jobId)
        finally:
            # Ensure the file always closes
            reader.close()
        return True

    def runCrossValidation(self, jobId, interfaces):
        """ Cross file validation job, test all rules with matching rule_timing """
        # Select all cross-file rules from rule table
        rules = interfaces.validationDb.getRulesByTiming("cross_file")
        # Validate cross validation rules
        submissionId = interfaces.jobDb.getSubmissionId(jobId)
        failures = Validator.crossValidate(rules,submissionId)
        bucketName = CONFIG_BROKER['aws_bucket']
        regionName = CONFIG_BROKER['aws_region']
        errorFileName = self.getFileName(interfaces.jobDb.getCrossFileReportPath(submissionId))
        errorDb = interfaces.errorDb

        with self.getWriter(regionName, bucketName, errorFileName,
                            self.crossFileReportHeaders) as writer:
            for failure in failures:
                writer.write(failure)
                errorDb.recordRowError(jobId, "cross_file",
                    failure[0], failure[1],  None)
            writer.finishBatch()
        errorDb.writeAllRowErrors(jobId)
        interfaces.jobDb.markJobStatus(jobId, "finished")

    def validateJob(self, request,interfaces):
        """ Gets file for job, validates each row, and sends valid rows to staging database
        Args:
        request -- HTTP request containing the jobId
        interfaces -- InterfaceHolder object to the databases
        Returns:
        Http response object
        """
        # Create connection to job tracker database
        self.filename = None
        jobId = None
        jobTracker = None

        try:
            jobTracker = interfaces.jobDb
            requestDict = RequestDictionary(request)
            if requestDict.exists("job_id"):
                jobId = requestDict.getValue("job_id")
            else:
                # Request does not have a job ID, can't validate
                raise ResponseException("No job ID specified in request",
                                        StatusCode.CLIENT_ERROR)

            # Check that job exists and is ready
            if not jobTracker.runChecks(jobId):
                raise ResponseException("Checks failed on Job ID",
                                        StatusCode.CLIENT_ERROR)
            jobType = interfaces.jobDb.checkJobType(jobId)

        except ResponseException as e:
            CloudLogger.logError(str(e), e, traceback.extract_tb(sys.exc_info()[2]))
            if e.errorType == None:
                # Error occurred while trying to get and check job ID
                e.errorType = ValidationError.jobError
            interfaces.errorDb.writeFileError(jobId, self.filename, e.errorType, e.extraInfo)
            return JsonResponse.error(e, e.status)
        except Exception as e:
            exc = ResponseException(str(e), StatusCode.INTERNAL_ERROR,type(e))
            CloudLogger.logError(str(e), e, traceback.extract_tb(sys.exc_info()[2]))
            self.markJob(jobId, jobTracker, "failed", interfaces.errorDb,
                self.filename, ValidationError.unknownError)
            return JsonResponse.error(exc, exc.status)

        try:
            jobTracker.markJobStatus(jobId, "running")
            if jobType == interfaces.jobDb.getJobTypeId("csv_record_validation"):
                self.runValidation(jobId, interfaces)
            elif jobType == interfaces.jobDb.getJobTypeId("validation"):
                self.runCrossValidation(jobId, interfaces)
            else:
                raise ResponseException("Bad job type for validator",
                    StatusCode.INTERNAL_ERROR)
            interfaces.errorDb.markFileComplete(jobId, self.filename)
            return JsonResponse.create(StatusCode.OK, {"message":"Validation complete"})
        except ResponseException as e:
            CloudLogger.logError(str(e), e, traceback.extract_tb(sys.exc_info()[2]))
            self.markJob(jobId, jobTracker, "invalid", interfaces.errorDb,
                self.filename,e.errorType, e.extraInfo)
            return JsonResponse.error(e, e.status)
        except ValueError as e:
            CloudLogger.logError(str(e), e, traceback.extract_tb(sys.exc_info()[2]))
            # Problem with CSV headers
            exc = ResponseException(str(e),StatusCode.CLIENT_ERROR,type(e), ValidationError.unknownError) #"Internal value error"
            self.markJob(jobId,jobTracker, "invalid", interfaces.errorDb, self.filename, ValidationError.unknownError)
            return JsonResponse.error(exc, exc.status)
        except Error as e:
            CloudLogger.logError(str(e),e,traceback.extract_tb(sys.exc_info()[2]))
            # CSV file not properly formatted (usually too much in one field)
            exc = ResponseException("Internal error",StatusCode.CLIENT_ERROR,type(e),ValidationError.unknownError)
            self.markJob(jobId,jobTracker,"invalid",interfaces.errorDb,self.filename,ValidationError.unknownError)
            return JsonResponse.error(exc, exc.status)
        except Exception as e:
            CloudLogger.logError(str(e), e, traceback.extract_tb(sys.exc_info()[2]))
            exc = ResponseException(str(e), StatusCode.INTERNAL_ERROR, type(e),
                ValidationError.unknownError)
            self.markJob(jobId, jobTracker, "failed", interfaces.errorDb,
                self.filename, ValidationError.unknownError)
            return JsonResponse.error(exc, exc.status)<|MERGE_RESOLUTION|>--- conflicted
+++ resolved
@@ -165,10 +165,15 @@
         Returns:
             True if successful
         """
+
         jobTracker = interfaces.jobDb
         submissionId = jobTracker.getSubmissionId(jobId)
+
         rowNumber = 1
         fileType = jobTracker.getFileType(jobId)
+        # Clear existing records for this submission
+        interfaces.stagingDb.clearFileBySubmission(submissionId,fileType)
+
         # If local, make the error report directory
         if self.isLocal and not os.path.exists(self.directory):
             os.makedirs(self.directory)
@@ -263,7 +268,6 @@
                             except ValueError:
                                 # If not, treat it literally
                                 errorMsg = error
-<<<<<<< HEAD
                             writer.write([fieldName,errorMsg,str(rowNumber),failedValue])
                             errorInterface.recordRowError(jobId,self.filename,fieldName,error,rowNumber)
                 # Do SQL validations for this file
@@ -282,12 +286,9 @@
                         # If not, treat it literally
                         errorMsg = error
                     writer.write([fieldName,errorMsg,str(row),failedValue])
-                    errorInterface.recordRowError(jobId,self.filename,fieldName,error,rowNumber)
-=======
-                            writer.write([fieldName, errorMsg, str(rowNumber), failedValue])
-                            errorInterface.recordRowError(jobId, self.filename,
-                                fieldName, error, rowNumber)
->>>>>>> c4621f94
+                    errorInterface.recordRowError(jobId,self.filename,fieldName,
+                                                  error,rowNumber)
+
                 # Write unfinished batch
                 writer.finishBatch()
 
