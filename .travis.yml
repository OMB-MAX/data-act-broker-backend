--- conflicted
+++ resolved
@@ -23,13 +23,9 @@
       cd ./dataactcore; sleep 9s; alembic upgrade head; \
       cd ../; flake8 && \
       py.test --cov=. --cov-report term --cov-report xml:tests/coverage.xml --junitxml=tests/test-results.xml"
-<<<<<<< HEAD
-  - docker-compose down
-=======
   - docker-compose down
 
 
 after_script:
   - mv tests/coverage.xml coverage.xml
-  - ./cc-test-reporter after-build --exit-code $TRAVIS_TEST_RESULT
->>>>>>> e90168b4
+  - ./cc-test-reporter after-build --exit-code $TRAVIS_TEST_RESULT