--- conflicted
+++ resolved
@@ -141,7 +141,6 @@
             # Unexpected exception, this is a 500 server error
             return JsonResponse.error(e,StatusCode.INTERNAL_ERROR)
 
-<<<<<<< HEAD
     def getStatus(self):
         """ Get description and status of all jobs in the submission specified in request object
 
@@ -165,23 +164,13 @@
 
             # Build response object holding dictionary
             return JsonResponse.create(StatusCode.OK,submissionInfo)
-=======
-    def getJobsBySubmission(self,submissionId):
-        """ Get list of jobs that are part of the specified submission
+        except ResponseException as e:
+            return JsonResponse.error(e,e.status)
+        except Exception as e:
+            # Unexpected exception, this is a 500 server error
+            return JsonResponse.error(e,StatusCode.INTERNAL_ERROR)
 
-        Args:
-            submissionId: submission to list jobs for
-
-        Returns:
-            List of job IDs
-        """
-        jobList = []
-        queryResult = self.session.query(JobStatus.job_id).filter(JobStatus.submission_id == submissionId).all()
-        for result in queryResult:
-            jobList.append(result.job_id)
-        return jobList
-
-    def getErrorMeterics(self) :
+    def getErrorMetrics(self) :
         responseDict = {}
         returnDict = {}
         try:
@@ -196,9 +185,8 @@
             return JsonResponse.create(StatusCode.OK,returnDict)
         except ( ValueError , TypeError ) as e:
             return JsonResponse.error(e,StatusCode.CLIENT_ERROR)
->>>>>>> 7b310fbd
         except ResponseException as e:
             return JsonResponse.error(e,e.status)
         except Exception as e:
             # Unexpected exception, this is a 500 server error
-            return JsonResponse.error(e,StatusCode.INTERNAL_ERROR)+            return JsonResponse.error(e,StatusCode.INTERNAL_ERROR)
