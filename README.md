--- conflicted
+++ resolved
@@ -384,11 +384,7 @@
 ```
 
 #### POST "/v1/submit_files/"
-<<<<<<< HEAD
-This route is used to retrieve S3 URLs to upload files. Data should be JSON with keys: ["appropriations", "award\_financial", "award", "program\_activity"], each with a filename as a value, and submission metadata keys: ["agency_name","reporting_period_start_date","reporting_period_end_date","existing_submission_id"].  If an existing submission ID is provided, all other keys are optional and any data provided will be used to replace information in the existing submission.
-=======
 This route is used to retrieve S3 URLs to upload files. Data should be JSON with keys: ["appropriations", "award\_financial", "award", "program\_activity"], each with a filename as a value, and submission metadata keys: ["agency_name","reporting_period_start_date","reporting_period_end_date","existing_submission_id"].  If an existing submission ID is provided, all other keys are optional and any data provided will be used to correct information in the existing submission.
->>>>>>> 7f18e6f8
 
 This route will also add jobs to the job tracker DB and return conflict free S3 URLs for uploading. Each key put in the request comes back with an url_key containing the S3 URL and a key\_id containing the job id. A returning submission\_id will also exist which acts as identifier for the submission.
 
@@ -408,11 +404,7 @@
   "agency_name":"Name of the agency",
   "reporting_period_start_date":"03/31/2016",
   "reporting_period_end_date":"03/31/2016",
-<<<<<<< HEAD
-  "existing_submission_id: 7 (leave out if not correcting)
-=======
   "existing_submission_id: 7 (leave out if not correcting an existing submission)
->>>>>>> 7f18e6f8
 }
 ```
 
