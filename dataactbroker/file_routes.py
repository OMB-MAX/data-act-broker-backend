from flask import request
from webargs import fields as webargs_fields, validate as webargs_validate
from webargs.flaskparser import use_kwargs

from dataactbroker.handlers.fileHandler import (
    FileHandler, get_error_metrics, get_status, list_submissions as list_submissions_handler, get_upload_file_url,
    narratives_for_submission, submission_report_url, update_narratives, list_certifications, file_history_url)
from dataactbroker.handlers.submission_handler import (
    delete_all_submission_data, get_submission_stats, list_windows, check_current_submission_page,
    certify_dabs_submission, find_existing_submissions_in_period, get_submission_metadata, get_submission_data,
    get_revalidation_threshold)
from dataactbroker.decorators import convert_to_submission_id
from dataactbroker.permissions import (requires_login, requires_submission_perms, requires_agency_perms,
                                       requires_sub_agency_perms)

from dataactcore.interfaces.function_bag import get_fabs_meta
from dataactcore.models.lookups import FILE_TYPE_DICT, FILE_TYPE_DICT_LETTER
from dataactcore.utils.jsonResponse import JsonResponse
from dataactcore.utils.statusCode import StatusCode

DATE_REGEX = '^\d{2}\/\d{2}\/\d{4}$'


# Add the file submission route
def add_file_routes(app, create_credentials, is_local, server_path):
    """ Create routes related to file submission for flask app """

    # Keys for the post route will correspond to the four types of files
    @app.route("/v1/submit_files/", methods=["POST"])
    @requires_agency_perms('writer')
    def submit_files():
        file_manager = FileHandler(request, is_local=is_local, server_path=server_path)
        return file_manager.validate_submit_files(create_credentials)

    @app.route("/v1/finalize_job/", methods=["POST"])
    @requires_login
    @use_kwargs({'upload_id': webargs_fields.Int(required=True)})
    def finalize_submission(upload_id):
        file_manager = FileHandler(request, is_local=is_local, server_path=server_path)
        return file_manager.finalize(upload_id)

    @app.route("/v1/check_status/", methods=["GET"])
    @convert_to_submission_id
    @requires_submission_perms('reader')
    @use_kwargs({'type': webargs_fields.String(missing='')})
    def check_status(submission, type):
        return get_status(submission, type)

    @app.route("/v1/submission_metadata/", methods=["GET"])
    @convert_to_submission_id
    @requires_submission_perms('reader')
    def submission_metadata(submission):
        return JsonResponse.create(StatusCode.OK, get_submission_metadata(submission))

    @app.route("/v1/submission_data/", methods=["GET"])
    @convert_to_submission_id
    @requires_submission_perms('reader')
    @use_kwargs({'type': webargs_fields.String(missing='')})
    def submission_data(submission, type):
        return get_submission_data(submission, type)

    @app.route("/v1/revalidation_threshold/", methods=["GET"])
    @requires_login
    def revalidation_threshold():
        return JsonResponse.create(StatusCode.OK, get_revalidation_threshold())

    @app.route("/v1/window/", methods=["GET"])
    def window():
        return list_windows()

    @app.route("/v1/error_metrics/", methods=["POST"])
    @convert_to_submission_id
    @requires_submission_perms('reader')
    def submission_error_metrics(submission):
        return get_error_metrics(submission)

    @app.route("/v1/local_upload/", methods=["POST"])
    @requires_login
    def upload_local_file():
        file_manager = FileHandler(request, is_local=is_local, server_path=server_path)
        return file_manager.upload_file()

    @app.route("/v1/list_submissions/", methods=["GET"])
    @requires_login
    @use_kwargs({
        'page': webargs_fields.Int(missing=1),
        'limit': webargs_fields.Int(missing=5),
        'certified': webargs_fields.String(
            required=True,
            validate=webargs_validate.OneOf(('mixed', 'true', 'false'))),
        'sort': webargs_fields.String(missing='modified'),
        'order': webargs_fields.String(missing='desc'),
        'd2_submission': webargs_fields.Bool(missing=False),
    })
    def list_submissions(page, limit, certified, sort, order, d2_submission):
        """ List submission IDs associated with the current user """
        return list_submissions_handler(page, limit, certified, sort, order, d2_submission)

    @app.route("/v1/list_certifications/", methods=["POST"])
    @convert_to_submission_id
    @requires_submission_perms('reader')
    def submission_list_certifications(submission):
        """ List all certifications for a specific submission """
        return list_certifications(submission)

    @app.route("/v1/get_certified_file/", methods=["POST"])
    @use_kwargs({
        'submission_id': webargs_fields.Int(required=True),
        'certified_files_history_id': webargs_fields.Int(required=True),
        'is_warning': webargs_fields.Bool(missing=False)
    })
    @requires_submission_perms('reader')
    def get_certified_file(submission, certified_files_history_id, is_warning):
        """ Get the signed URL for the specified file history """
        return file_history_url(submission, certified_files_history_id, is_warning, is_local)

    @app.route("/v1/get_protected_files/", methods=["GET"])
    @requires_login
    def get_protected_files():
        """ Return signed URLs for all help page files """
        file_manager = FileHandler(request, is_local=is_local, server_path=server_path)
        return file_manager.get_protected_files()

    @app.route("/v1/check_current_page/", methods=["GET"])
    @convert_to_submission_id
    @requires_submission_perms('reader')
    def check_current_page(submission):
        return check_current_submission_page(submission)

    @app.route("/v1/generate_file/", methods=["POST"])
    @convert_to_submission_id
    @requires_submission_perms('writer')
    @use_kwargs({
        'file_type': webargs_fields.String(
            required=True,
            validate=webargs_validate.OneOf(('D1', 'D2', 'E', 'F'), error="Must be either D1, D2, E or F")),
        'start': webargs_fields.String(
            required=True,
            validate=webargs_validate.Regexp(DATE_REGEX, error="Must be in the format MM/DD/YYYY")),
        'end': webargs_fields.String(
            required=True,
            validate=webargs_validate.Regexp(DATE_REGEX, error="Must be in the format MM/DD/YYYY"))
    })
    def generate_file(submission_id, file_type, start, end):
        """ Generate file from external API """
        file_manager = FileHandler(request, is_local=is_local, server_path=server_path)
        return file_manager.generate_file(submission_id, file_type, start, end)

    @app.route("/v1/generate_detached_file/", methods=["POST"])
    @requires_login
    @use_kwargs({
        'file_type': webargs_fields.String(
            required=True, validate=webargs_validate.OneOf(('D1', 'D2'))),
        'cgac_code': webargs_fields.String(),
        'frec_code': webargs_fields.String(),
        'start': webargs_fields.String(required=True),
        'end': webargs_fields.String(required=True)
    })
    def generate_detached_file(file_type, cgac_code, frec_code, start, end):
        """ Generate a file from external API, independent from a submission """
        file_manager = FileHandler(request, is_local=is_local, server_path=server_path)
        return file_manager.generate_detached_file(file_type, cgac_code, frec_code, start, end)

    @app.route("/v1/check_detached_generation_status/", methods=["POST"])
    @requires_login
    @use_kwargs({'job_id': webargs_fields.Int(required=True)})
    def check_detached_generation_status(job_id):
        """ Return status of file generation job """
        file_manager = FileHandler(request, is_local=is_local, server_path=server_path)
        return file_manager.check_detached_generation(job_id)

    @app.route("/v1/check_generation_status/", methods=["POST"])
    @convert_to_submission_id
    @requires_submission_perms('reader')
    @use_kwargs({'file_type': webargs_fields.String(
        required=True,
        validate=webargs_validate.OneOf(('D1', 'D2', 'E', 'F'), error="Must be either D1, D2, E or F"))
    })
    def check_generation_status(submission, file_type):
        """ Return status of file generation job """
        file_manager = FileHandler(request, is_local=is_local, server_path=server_path)
        return file_manager.check_generation(submission, file_type)

    @app.route("/v1/get_fabs_meta/", methods=["POST"])
    @convert_to_submission_id
    @requires_submission_perms('reader')
    def get_fabs_metadata(submission):
        """ Return metadata of FABS submission """
        return JsonResponse.create(StatusCode.OK, get_fabs_meta(submission.submission_id))

    @app.route("/v1/upload_detached_file/", methods=["POST"])
<<<<<<< HEAD
    @requires_login
    def upload_detached_file():
        if "fabs" in request.files:
            file = request.files['fabs']
        else:
            file = None
        file_manager = FileHandler(request, is_local=is_local, server_path=server_path)
        return file_manager.upload_fabs_file(create_credentials, file)
=======
    @requires_sub_agency_perms('edit_fabs')
    @use_kwargs({
        'fabs': webargs_fields.String(required=True)
    })
    def upload_detached_file(fabs):
        file_manager = FileHandler(request, is_local=is_local, server_path=server_path)
        return file_manager.upload_fabs_file(create_credentials, fabs)
>>>>>>> d589637c

    @app.route("/v1/submit_detached_file/", methods=["POST"])
    @convert_to_submission_id
    @requires_submission_perms('fabs', check_owner=False)
    def submit_detached_file(submission):
        file_manager = FileHandler(request, is_local=is_local, server_path=server_path)
        return file_manager.publish_fabs_submission(submission)

    @app.route("/v1/get_obligations/", methods=["GET"])
    @convert_to_submission_id
    @requires_submission_perms('reader')
    def get_obligations(submission):
        return JsonResponse.create(StatusCode.OK, get_submission_stats(submission.submission_id))

    @app.route("/v1/submission/<int:submission_id>/narrative", methods=['GET'])
    @requires_submission_perms('reader')
    def get_submission_narratives(submission):
        return narratives_for_submission(submission)

    @app.route("/v1/submission/<int:submission_id>/narrative", methods=['POST'])
    @requires_submission_perms('writer')
    def post_submission_narratives(submission):
        return update_narratives(submission, request.json)

    @app.route("/v1/submission/<int:submission_id>/report_url", methods=['GET'])
    @requires_submission_perms('reader')
    @use_kwargs({
        'warning': webargs_fields.Bool(),
        'file_type': webargs_fields.String(
            required=True,
            validate=webargs_validate.OneOf(FILE_TYPE_DICT.keys())
        ),
        'cross_type': webargs_fields.String(validate=webargs_validate.OneOf(FILE_TYPE_DICT.keys()))
    })
    def post_submission_report_url(submission, warning, file_type, cross_type):
        return submission_report_url(submission, bool(warning), file_type, cross_type)

    @app.route("/v1/get_file_url", methods=['GET'])
    @convert_to_submission_id
    @requires_submission_perms('reader')
    @use_kwargs({
        'file_type': webargs_fields.String(
            required=True,
            validate=webargs_validate.OneOf(FILE_TYPE_DICT_LETTER.values())
        )
    })
    def get_file_url(submission, file_type):
        return get_upload_file_url(submission, file_type)

    @app.route("/v1/delete_submission/", methods=['POST'])
    @convert_to_submission_id
    @requires_submission_perms('writer', check_fabs='editfabs')
    def delete_submission(submission):
        """ Deletes all data associated with the specified submission
            NOTE: THERE IS NO WAY TO UNDO THIS
        """
        return delete_all_submission_data(submission)

    @app.route("/v1/check_year_quarter/", methods=["GET"])
    @requires_login
    @use_kwargs({'cgac_code': webargs_fields.String(),
                 'frec_code': webargs_fields.String(),
                 'reporting_fiscal_year': webargs_fields.String(required=True),
                 'reporting_fiscal_period': webargs_fields.String(required=True)})
    def check_year_and_quarter(cgac_code, frec_code, reporting_fiscal_year, reporting_fiscal_period):
        """ Check if cgac (or frec) code, year, and quarter already has a published submission """
        return find_existing_submissions_in_period(cgac_code, frec_code, reporting_fiscal_year, reporting_fiscal_period)

    @app.route("/v1/certify_submission/", methods=['POST'])
    @convert_to_submission_id
    @requires_submission_perms('submitter', check_owner=False)
    def certify_submission(submission):
        file_manager = FileHandler(request, is_local=is_local, server_path=server_path)
        return certify_dabs_submission(submission, file_manager)

    @app.route("/v1/restart_validation/", methods=['POST'])
    @convert_to_submission_id
    @requires_submission_perms('writer', check_fabs='editfabs')
    @use_kwargs({'d2_submission': webargs_fields.Bool(missing=False)})
    def restart_validation(submission, d2_submission):
        return FileHandler.restart_validation(submission, d2_submission)<|MERGE_RESOLUTION|>--- conflicted
+++ resolved
@@ -16,6 +16,7 @@
 from dataactcore.interfaces.function_bag import get_fabs_meta
 from dataactcore.models.lookups import FILE_TYPE_DICT, FILE_TYPE_DICT_LETTER
 from dataactcore.utils.jsonResponse import JsonResponse
+from dataactcore.utils.requestDictionary import RequestDictionary
 from dataactcore.utils.statusCode import StatusCode
 
 DATE_REGEX = '^\d{2}\/\d{2}\/\d{4}$'
@@ -188,25 +189,15 @@
         """ Return metadata of FABS submission """
         return JsonResponse.create(StatusCode.OK, get_fabs_meta(submission.submission_id))
 
+
     @app.route("/v1/upload_detached_file/", methods=["POST"])
-<<<<<<< HEAD
-    @requires_login
+    @requires_sub_agency_perms('edit_fabs')
     def upload_detached_file():
-        if "fabs" in request.files:
-            file = request.files['fabs']
-        else:
-            file = None
-        file_manager = FileHandler(request, is_local=is_local, server_path=server_path)
-        return file_manager.upload_fabs_file(create_credentials, file)
-=======
-    @requires_sub_agency_perms('edit_fabs')
-    @use_kwargs({
-        'fabs': webargs_fields.String(required=True)
-    })
-    def upload_detached_file(fabs):
-        file_manager = FileHandler(request, is_local=is_local, server_path=server_path)
-        return file_manager.upload_fabs_file(create_credentials, fabs)
->>>>>>> d589637c
+        params = RequestDictionary.derive(request)
+        api_triggered = params.get('files', {}).get('fabs', None)
+        fabs_filename = params.get('fabs', None)
+        file_manager = FileHandler(request, is_local=is_local, server_path=server_path)
+        return file_manager.upload_fabs_file(create_credentials, fabs_filename, api_triggered)
 
     @app.route("/v1/submit_detached_file/", methods=["POST"])
     @convert_to_submission_id
