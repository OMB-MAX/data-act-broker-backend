from flask import request
from webargs import fields as webargs_fields, validate as webargs_validate
from webargs.flaskparser import use_kwargs

from dataactbroker.handlers.fileHandler import (
    FileHandler, get_error_metrics, get_status, list_submissions as list_submissions_handler, get_upload_file_url,
    narratives_for_submission, submission_report_url, update_narratives, list_certifications, file_history_url)
from dataactbroker.handlers.submission_handler import (
    delete_all_submission_data, get_submission_stats, list_windows, check_current_submission_page,
    certify_dabs_submission, find_existing_submissions_in_period, get_submission_metadata, get_submission_data,
    get_revalidation_threshold)
from dataactbroker.decorators import convert_to_submission_id
<<<<<<< HEAD
from dataactbroker.permissions import (current_user_can, requires_login, requires_submission_perms,
                                       requires_sub_agency_perms)
=======
from dataactbroker.permissions import current_user_can, requires_login, requires_submission_perms, requires_agency_perms
>>>>>>> 7d2e1b10

from dataactcore.interfaces.function_bag import get_fabs_meta
from dataactcore.models.lookups import FILE_TYPE_DICT, FILE_TYPE_DICT_LETTER
from dataactcore.utils.jsonResponse import JsonResponse
from dataactcore.utils.statusCode import StatusCode


# Add the file submission route
def add_file_routes(app, create_credentials, is_local, server_path):
    """ Create routes related to file submission for flask app """

    # Keys for the post route will correspond to the four types of files
    @app.route("/v1/submit_files/", methods=["POST"])
    @requires_agency_perms('writer')
    def submit_files():
        file_manager = FileHandler(request, is_local=is_local, server_path=server_path)
        return file_manager.validate_submit_files(create_credentials)

    @app.route("/v1/finalize_job/", methods=["POST"])
    @requires_login
    @use_kwargs({'upload_id': webargs_fields.Int(required=True)})
    def finalize_submission(upload_id):
        file_manager = FileHandler(request, is_local=is_local, server_path=server_path)
        return file_manager.finalize(upload_id)

    @app.route("/v1/check_status/", methods=["GET"])
    @convert_to_submission_id
    @requires_submission_perms('reader')
    @use_kwargs({'type': webargs_fields.String(missing='')})
    def check_status(submission, type):
        return get_status(submission, type)

    @app.route("/v1/submission_metadata/", methods=["GET"])
    @convert_to_submission_id
    @requires_submission_perms('reader')
    def submission_metadata(submission):
        return JsonResponse.create(StatusCode.OK, get_submission_metadata(submission))

    @app.route("/v1/submission_data/", methods=["GET"])
    @convert_to_submission_id
    @requires_submission_perms('reader')
    @use_kwargs({'type': webargs_fields.String(missing='')})
    def submission_data(submission, type):
        return get_submission_data(submission, type)

    @app.route("/v1/revalidation_threshold/", methods=["GET"])
    @requires_login
    def revalidation_threshold():
        return JsonResponse.create(StatusCode.OK, get_revalidation_threshold())

    @app.route("/v1/window/", methods=["GET"])
    def window():
        return list_windows()

    @app.route("/v1/error_metrics/", methods=["POST"])
    @convert_to_submission_id
    @requires_submission_perms('reader')
    def submission_error_metrics(submission):
        return get_error_metrics(submission)

    @app.route("/v1/local_upload/", methods=["POST"])
    @requires_login
    def upload_local_file():
        file_manager = FileHandler(request, is_local=is_local, server_path=server_path)
        return file_manager.upload_file()

    @app.route("/v1/list_submissions/", methods=["GET"])
    @requires_login
    @use_kwargs({
        'page': webargs_fields.Int(missing=1),
        'limit': webargs_fields.Int(missing=5),
        'certified': webargs_fields.String(
            required=True,
            validate=webargs_validate.OneOf(('mixed', 'true', 'false'))),
        'sort': webargs_fields.String(missing='modified'),
        'order': webargs_fields.String(missing='desc'),
        'd2_submission': webargs_fields.Bool(missing=False),
    })
    def list_submissions(page, limit, certified, sort, order, d2_submission):
        """ List submission IDs associated with the current user """
        return list_submissions_handler(page, limit, certified, sort, order, d2_submission)

    @app.route("/v1/list_certifications/", methods=["POST"])
    @convert_to_submission_id
    @requires_submission_perms('reader')
    def submission_list_certifications(submission):
        """ List all certifications for a specific submission """
        return list_certifications(submission)

    @app.route("/v1/get_certified_file/", methods=["POST"])
    @use_kwargs({
        'submission_id': webargs_fields.Int(required=True),
        'certified_files_history_id': webargs_fields.Int(required=True),
        'is_warning': webargs_fields.Bool(missing=False)
    })
    @requires_submission_perms('reader')
    def get_certified_file(submission, certified_files_history_id, is_warning):
        """ Get the signed URL for the specified file history """
        return file_history_url(submission, certified_files_history_id, is_warning, is_local)

    @app.route("/v1/get_protected_files/", methods=["GET"])
    @requires_login
    def get_protected_files():
        """ Return signed URLs for all help page files """
        file_manager = FileHandler(request, is_local=is_local, server_path=server_path)
        return file_manager.get_protected_files()

    @app.route("/v1/check_current_page/", methods=["GET"])
    @convert_to_submission_id
    @requires_submission_perms('reader')
    def check_current_page(submission):
        return check_current_submission_page(submission)

    @app.route("/v1/generate_file/", methods=["POST"])
    @convert_to_submission_id
    @use_kwargs({'file_type': webargs_fields.String(
        required=True,
        validate=webargs_validate.OneOf(FILE_TYPE_DICT_LETTER.values())
    )})
    def generate_file(submission_id, file_type):
        """ Generate file from external API """
        file_manager = FileHandler(request, is_local=is_local, server_path=server_path)
        return file_manager.generate_file(submission_id, file_type)

    @app.route("/v1/generate_detached_file/", methods=["POST"])
    @requires_login
    @use_kwargs({
        'file_type': webargs_fields.String(
            required=True, validate=webargs_validate.OneOf(('D1', 'D2'))),
        'cgac_code': webargs_fields.String(),
        'frec_code': webargs_fields.String(),
        'start': webargs_fields.String(required=True),
        'end': webargs_fields.String(required=True)
    })
    def generate_detached_file(file_type, cgac_code, frec_code, start, end):
        """ Generate a file from external API, independent from a submission """
        file_manager = FileHandler(request, is_local=is_local, server_path=server_path)
        return file_manager.generate_detached_file(file_type, cgac_code, frec_code, start, end)

    @app.route("/v1/check_detached_generation_status/", methods=["POST"])
    @requires_login
    @use_kwargs({'job_id': webargs_fields.Int(required=True)})
    def check_detached_generation_status(job_id):
        """ Return status of file generation job """
        file_manager = FileHandler(request, is_local=is_local, server_path=server_path)
        return file_manager.check_detached_generation(job_id)

    @app.route("/v1/check_generation_status/", methods=["POST"])
    @convert_to_submission_id
    @requires_submission_perms('reader')
    @use_kwargs({'file_type': webargs_fields.String(
        required=True,
        validate=webargs_validate.OneOf(('D1', 'D2', 'E', 'F')))
    })
    def check_generation_status(submission, file_type):
        """ Return status of file generation job """
        file_manager = FileHandler(request, is_local=is_local, server_path=server_path)
        return file_manager.check_generation(submission, file_type)

    @app.route("/v1/get_fabs_meta/", methods=["POST"])
    @convert_to_submission_id
    @requires_submission_perms('reader')
    def get_fabs_metadata(submission):
        """ Return metadata of FABS submission """
        return JsonResponse.create(StatusCode.OK, get_fabs_meta(submission.submission_id))

    @app.route("/v1/upload_detached_file/", methods=["POST"])
    @requires_sub_agency_perms('edit_fabs')
    def upload_detached_file():
        file_manager = FileHandler(request, is_local=is_local, server_path=server_path)
        return file_manager.upload_fabs_file(create_credentials)

    @app.route("/v1/submit_detached_file/", methods=["POST"])
    @convert_to_submission_id
    @requires_submission_perms('fabs', check_owner=False)
    def submit_detached_file(submission):
        file_manager = FileHandler(request, is_local=is_local, server_path=server_path)
        return file_manager.publish_fabs_submission(submission)

    @app.route("/v1/get_obligations/", methods=["POST"])
    @convert_to_submission_id
    @requires_submission_perms('reader')
    def get_obligations(submission):
        return JsonResponse.create(StatusCode.OK, get_submission_stats(submission.submission_id))

    @app.route("/v1/submission/<int:submission_id>/narrative", methods=['GET'])
    @requires_submission_perms('reader')
    def get_submission_narratives(submission):
        return narratives_for_submission(submission)

    @app.route("/v1/submission/<int:submission_id>/narrative", methods=['POST'])
    @requires_submission_perms('writer')
    def post_submission_narratives(submission):
        return update_narratives(submission, request.json)

    @app.route("/v1/submission/<int:submission_id>/report_url", methods=['POST'])
    @requires_submission_perms('reader')
    @use_kwargs({
        'warning': webargs_fields.Bool(),
        'file_type': webargs_fields.String(
            required=True,
            validate=webargs_validate.OneOf(FILE_TYPE_DICT.keys())
        ),
        'cross_type': webargs_fields.String(validate=webargs_validate.OneOf(FILE_TYPE_DICT.keys()))
    })
    def post_submission_report_url(submission, warning, file_type, cross_type):
        return submission_report_url(submission, bool(warning), file_type, cross_type)

    @app.route("/v1/get_file_url", methods=['GET'])
    @convert_to_submission_id
    @requires_submission_perms('reader')
    @use_kwargs({
        'file_type': webargs_fields.String(
            required=True,
            validate=webargs_validate.OneOf(FILE_TYPE_DICT_LETTER.values())
        )
    })
    def get_file_url(submission, file_type):
        return get_upload_file_url(submission, file_type)

    @app.route("/v1/delete_submission/", methods=['POST'])
    @convert_to_submission_id
    @requires_submission_perms('writer', check_fabs='editfabs')
    def delete_submission(submission):
        """ Deletes all data associated with the specified submission
            NOTE: THERE IS NO WAY TO UNDO THIS
        """
        return delete_all_submission_data(submission)

    @app.route("/v1/check_year_quarter/", methods=["GET"])
    @requires_login
    @use_kwargs({'cgac_code': webargs_fields.String(),
                 'frec_code': webargs_fields.String(),
                 'reporting_fiscal_year': webargs_fields.String(required=True),
                 'reporting_fiscal_period': webargs_fields.String(required=True)})
    def check_year_and_quarter(cgac_code, frec_code, reporting_fiscal_year, reporting_fiscal_period):
        """ Check if cgac (or frec) code, year, and quarter already has a published submission """
        return find_existing_submissions_in_period(cgac_code, frec_code, reporting_fiscal_year, reporting_fiscal_period)

    @app.route("/v1/certify_submission/", methods=['POST'])
    @convert_to_submission_id
    @requires_submission_perms('submitter', check_owner=False)
    def certify_submission(submission):
        file_manager = FileHandler(request, is_local=is_local, server_path=server_path)
        return certify_dabs_submission(submission, file_manager)

    @app.route("/v1/restart_validation/", methods=['POST'])
    @convert_to_submission_id
    @requires_submission_perms('writer', check_fabs='editfabs')
    @use_kwargs({'d2_submission': webargs_fields.Bool(missing=False)})
    def restart_validation(submission, d2_submission):
        return FileHandler.restart_validation(submission, d2_submission)<|MERGE_RESOLUTION|>--- conflicted
+++ resolved
@@ -10,12 +10,8 @@
     certify_dabs_submission, find_existing_submissions_in_period, get_submission_metadata, get_submission_data,
     get_revalidation_threshold)
 from dataactbroker.decorators import convert_to_submission_id
-<<<<<<< HEAD
 from dataactbroker.permissions import (current_user_can, requires_login, requires_submission_perms,
-                                       requires_sub_agency_perms)
-=======
-from dataactbroker.permissions import current_user_can, requires_login, requires_submission_perms, requires_agency_perms
->>>>>>> 7d2e1b10
+                                       requires_agency_perms, requires_sub_agency_perms)
 
 from dataactcore.interfaces.function_bag import get_fabs_meta
 from dataactcore.models.lookups import FILE_TYPE_DICT, FILE_TYPE_DICT_LETTER
