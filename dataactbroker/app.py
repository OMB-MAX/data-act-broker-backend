--- conflicted
+++ resolved
@@ -15,52 +15,46 @@
 from dataactbroker.loginRoutes import add_login_routes
 from dataactbroker.userRoutes import add_user_routes
 
-def getAppConfiguration(app) :
+
+def getAppConfiguration(app):
     """gets the web_api_configuration JSON"""
     configFile = "".join([app.instance_path, "/web_api_configuration.json"])
-    return json.loads(open(configFile,"r").read())
+    return json.loads(open(configFile, "r").read())
+
 
 def createApp():
     """Set up the Application"""
     try :
         # Create application
-        config_path = "".join([os.path.dirname(os.path.abspath(inspect.getfile(inspect.currentframe()))),"/config"])
-        app = Flask(__name__,instance_path=config_path)
-<<<<<<< HEAD
+        config_path = "".join([os.path.dirname(os.path.abspath(
+            inspect.getfile(inspect.currentframe()))), "/config"])
+        app = Flask(__name__, instance_path=config_path)
         config = getAppConfiguration(app)
-=======
+        if(config["local"]) :
+            # Up to 1 GB can be uploaded for local
+            app.config['MAX_CONTENT_LENGTH'] = 1024 * 1024 * 1024
 
-
-        def getAppConfiguration() :
-            """gets the web_api_configuration JSON"""
-            configFile = "".join([app.instance_path, "/web_api_configuration.json"])
-            return json.loads(open(configFile,"r").read())
-
-        config = getAppConfiguration()
-        if(config["local"]) :
-            app.config['MAX_CONTENT_LENGTH'] = 1024 * 1024 * 1024 # Up to 1 GB can be uploaded for local
-
-
->>>>>>> 2f3077ff
         # Set parameters
         AccountHandler.FRONT_END = config["frontend_url"]
         sesEmail.SIGNING_KEY =  config["security_key"]
         sesEmail.isLocal = config["local"]
-        sesEmail.emailLog = "".join([config["local_folder"],"/email.log"])
+        sesEmail.emailLog = "".join([config["local_folder"], "/email.log"])
         # If local, make the email directory if needed
         if(config["local"] and not os.path.exists(config["local_folder"])):
             os.makedirs(config["local_folder"])
-        debugFlag = config["server_debug"]  # Should be false for prod
-        runLocal = config["local_dynamo"]  # False for prod, when True this assumes that the Dynamo is on the same server
+        # When runlocal is true, assume Dynamo is on the same server
+        # (should be false for prod)
+        runLocal = config["local_dynamo"]
         JsonResponse.debugMode = config["rest_trace"]
 
         app.config.from_object(__name__)
 
         if(config["origins"] ==  "*"):
-            cors = CORS(app,supports_credentials=True)
+            cors = CORS(app, supports_credentials=True)
         else:
-            cors = CORS(app,supports_credentials=True,origins=config["origins"])
-        #Enable AWS Sessions
+            cors = CORS(app, supports_credentials=True,
+                origins=config["origins"])
+        # Enable AWS Sessions
         app.session_interface = DynamoInterface()
         # Set up bcrypt
         bcrypt = Bcrypt(app)
@@ -69,32 +63,30 @@
         def root():
             return "Broker is running"
 
-<<<<<<< HEAD
-=======
-
-        localFiles =  "".join([config["local_folder"],"/<path:filename>"])
+        localFiles = "".join([config["local_folder"], "/<path:filename>"])
 
         @app.route(localFiles)
         def sendFile(filename):
             if(config["local"]) :
-                return send_from_directory(config["local_folder"],filename)
+                return send_from_directory(config["local_folder"], filename)
 
->>>>>>> 2f3077ff
         # Add routes for modules here
-        add_login_routes(app,bcrypt)
-        add_file_routes(app,config["create_credentials"],config["local"],config["local_folder"])
-        add_user_routes(app,config["system_email"],bcrypt)
+        add_login_routes(app, bcrypt)
+        add_file_routes(app, config["create_credentials"],
+            config["local"], config["local_folder"])
+        add_user_routes(app, config["system_email"], bcrypt)
         SessionTable.localPort  = int( config["dynamo_port"])
         SessionTable.setup(app, runLocal)
 
     except Exception as e:
         exc_type, exc_obj, exc_tb = sys.exc_info()
         trace = traceback.extract_tb(exc_tb, 10)
-        CloudLogger.logError('Broker App Level Error: ',e,trace)
+        CloudLogger.logError('Broker App Level Error: ', e, trace)
 
         del exc_tb
 
     return app
+
 
 def runApp():
     """runs the application"""
@@ -102,7 +94,11 @@
     app = createApp()
     config = getAppConfiguration(app)
     debugFlag = config["server_debug"]
-    app.run(debug=debugFlag,threaded=True,host="0.0.0.0",port= int(config["port"]))
+    app.run(
+        debug=debugFlag,
+        threaded=True,
+        host="0.0.0.0",
+        port=int(config["port"]))
 
 if __name__ == '__main__':
     runApp()