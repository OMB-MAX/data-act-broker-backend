--- conflicted
+++ resolved
@@ -14,29 +14,20 @@
     """
     SYSTEM_EMAIL = system_email
 
-<<<<<<< HEAD
-    @app.route("/v1/register/", methods = ["POST"])
-    #check the session to make sure register is set to prevent any one from using route
-    @permissions_check(permissionList=["check_email_token"])
-    def register_user():
-        """ Expects request to have keys 'email', 'name', 'agency', and 'title' """
-        interfaces = InterfaceHolder()
-        try:
-            accountManager = AccountHandler(request,interfaces,bcrypt)
-            return accountManager.register(SYSTEM_EMAIL,session)
-=======
+
     def run_account_function(accountManager, accountFunction, getSystemEmail = False, getSession = False):
         """ Standard error handling around each route """
         interfaces = InterfaceHolder()
         try:
             accountManager.addInterfaces(interfaces)
+            if(getSystemEmail and getSession):
+                return accountFunction(SYSTEM_EMAIL,session)
             if(getSystemEmail):
                 return accountFunction(SYSTEM_EMAIL)
             elif(getSession):
                 return accountFunction(session)
             else:
                 return accountFunction()
->>>>>>> 2bf6c7ca
         except ResponseException as e:
             return JsonResponse.error(e,e.status)
         except Exception as e:
@@ -51,7 +42,7 @@
     def register_user():
         """ Expects request to have keys 'email', 'name', 'agency', and 'title' """
         accountManager = AccountHandler(request,bcrypt = bcrypt)
-        return run_account_function(accountManager,accountManager.register, True)
+        return run_account_function(accountManager,accountManager.register, True,True)
 
     @app.route("/v1/change_status/", methods = ["POST"])
     @permissions_check # TODO require admin
