from flask import request
from dataactbroker.handlers.accountHandler import AccountHandler
from dataactbroker.permissions import permissions_check
from dataactbroker.routeUtils import RouteUtils


def add_user_routes(app,system_email,bcrypt):
    """ Create routes related to file submission for flask app

    """

<<<<<<< HEAD
    RouteUtils.SYSTEM_EMAIL = system_email # Set the system email to be used
=======

    def run_account_function(accountManager, accountFunction, getSystemEmail = False, getSession = False):
        """ Standard error handling around each route """
        interfaces = InterfaceHolder()
        try:
            accountManager.addInterfaces(interfaces)
            if(getSystemEmail and getSession):
                return accountFunction(SYSTEM_EMAIL,session)
            if(getSystemEmail):
                return accountFunction(SYSTEM_EMAIL)
            elif(getSession):
                return accountFunction(session)
            else:
                return accountFunction()
        except ResponseException as e:
            return JsonResponse.error(e,e.status)
        except Exception as e:
            exc = ResponseException(str(e),StatusCode.INTERNAL_ERROR,type(e))
            return JsonResponse.error(exc,exc.status)
        finally:
            interfaces.close()
>>>>>>> 0ed15568

    @app.route("/v1/register/", methods = ["POST"])
    #check the session to make sure register is set to prevent any one from using route
    #@permissions_check # TODO require token
    def register_user():
        """ Expects request to have keys 'email', 'name', 'agency', and 'title' """
        accountManager = AccountHandler(request,bcrypt = bcrypt)
<<<<<<< HEAD
        return RouteUtils.run_instance_function(accountManager, accountManager.register, True)
=======
        return run_account_function(accountManager,accountManager.register, True,True)
>>>>>>> 0ed15568

    @app.route("/v1/change_status/", methods = ["POST"])
    @permissions_check # TODO require admin
    def change_status():
        """ Expects request to have keys 'user_email' and 'new_status' """
        accountManager = AccountHandler(request,bcrypt = bcrypt)
        return RouteUtils.run_instance_function(accountManager, accountManager.changeStatus)

    @app.route("/v1/confirm_email/", methods = ["POST"])
    def confirm():
        """ Expects request to have email  """
        accountManager = AccountHandler(request,bcrypt = bcrypt)
        return RouteUtils.run_instance_function(accountManager, accountManager.createEmailConfirmation, True)

    @app.route("/v1/confirm_email_token/", methods = ["POST"])
    @permissions_check #TODO require token
    def checkToken():
        """ Expects request to have email  """
        accountManager = AccountHandler(request,bcrypt = bcrypt)
        return RouteUtils.run_instance_function(accountManager, accountManager.checkEmailConfirmation, getSession = True)

    @app.route("/v1/list_users_with_status/", methods = ["POST"])
    @permissions_check # TODO require admin
    def list_users_with_status():
        """ Expects request to have key 'status', will list all users with that status """
        accountManager = AccountHandler(request,bcrypt = bcrypt)
        return RouteUtils.run_instance_function(accountManager, accountManager.listUsersWithStatus)

    @app.route("/v1/list_submissions/", methods = ["GET"])
    @permissions_check
    def list_submissions():
        """ List submission IDs associated with the current user """
        accountManager = AccountHandler(request,bcrypt = bcrypt)
        return RouteUtils.run_instance_function(accountManager, accountManager.listSubmissionsByCurrentUser)

    @app.route("/v1/set_password/", methods=["POST"])
    @permissions_check #TODO require token
    def set_password():
        """ Set a new password for specified user """
        accountManager = AccountHandler(request,bcrypt = bcrypt)
        return RouteUtils.run_instance_function(accountManager, accountManager.setNewPassword)<|MERGE_RESOLUTION|>--- conflicted
+++ resolved
@@ -9,31 +9,7 @@
 
     """
 
-<<<<<<< HEAD
     RouteUtils.SYSTEM_EMAIL = system_email # Set the system email to be used
-=======
-
-    def run_account_function(accountManager, accountFunction, getSystemEmail = False, getSession = False):
-        """ Standard error handling around each route """
-        interfaces = InterfaceHolder()
-        try:
-            accountManager.addInterfaces(interfaces)
-            if(getSystemEmail and getSession):
-                return accountFunction(SYSTEM_EMAIL,session)
-            if(getSystemEmail):
-                return accountFunction(SYSTEM_EMAIL)
-            elif(getSession):
-                return accountFunction(session)
-            else:
-                return accountFunction()
-        except ResponseException as e:
-            return JsonResponse.error(e,e.status)
-        except Exception as e:
-            exc = ResponseException(str(e),StatusCode.INTERNAL_ERROR,type(e))
-            return JsonResponse.error(exc,exc.status)
-        finally:
-            interfaces.close()
->>>>>>> 0ed15568
 
     @app.route("/v1/register/", methods = ["POST"])
     #check the session to make sure register is set to prevent any one from using route
@@ -41,11 +17,8 @@
     def register_user():
         """ Expects request to have keys 'email', 'name', 'agency', and 'title' """
         accountManager = AccountHandler(request,bcrypt = bcrypt)
-<<<<<<< HEAD
-        return RouteUtils.run_instance_function(accountManager, accountManager.register, True)
-=======
-        return run_account_function(accountManager,accountManager.register, True,True)
->>>>>>> 0ed15568
+        return RouteUtils.run_instance_function(accountManager,accountManager.register, getSystemEmail = True, getSession = True)
+
 
     @app.route("/v1/change_status/", methods = ["POST"])
     @permissions_check # TODO require admin
