import os
from collections import namedtuple
from csv import reader
from datetime import datetime
import logging
from dateutil.relativedelta import relativedelta
from uuid import uuid4
from shutil import copyfile

import requests
from flask import g, request
from requests.exceptions import Timeout
import sqlalchemy as sa
from sqlalchemy import func
from sqlalchemy.orm.exc import NoResultFound
from werkzeug.utils import secure_filename

from dataactbroker.permissions import current_user_can, current_user_can_on_submission
from dataactcore.aws.s3UrlHandler import s3UrlHandler
from dataactcore.config import CONFIG_BROKER, CONFIG_SERVICES
from dataactcore.interfaces.db import GlobalDB
from dataactcore.models.domainModels import CGAC
from dataactcore.models.errorModels import File
from dataactcore.models.jobModels import FileGenerationTask, Job, Submission, SubmissionNarrative, JobDependency
from dataactcore.models.userModel import User
from dataactcore.models.lookups import (
    FILE_TYPE_DICT, FILE_TYPE_DICT_LETTER, FILE_TYPE_DICT_LETTER_ID,
    JOB_STATUS_DICT, JOB_TYPE_DICT, RULE_SEVERITY_DICT, FILE_TYPE_DICT_ID, JOB_STATUS_DICT_ID, FILE_STATUS_DICT)
from dataactcore.utils.jobQueue import generate_e_file, generate_f_file
from dataactcore.utils.jsonResponse import JsonResponse
from dataactcore.utils.report import get_cross_file_pairs, report_file_name
from dataactcore.utils.requestDictionary import RequestDictionary
from dataactcore.utils.responseException import ResponseException
from dataactcore.utils.statusCode import StatusCode
from dataactcore.utils.stringCleaner import StringCleaner
from dataactcore.interfaces.function_bag import (
    checkNumberOfErrorsByJobId, create_jobs, create_submission,
    getErrorMetricsByJobId, getErrorType, get_submission_status,
    mark_job_status, run_job_checks, createFileIfNeeded
)
from dataactvalidator.filestreaming.csv_selection import write_csv

logger = logging.getLogger(__name__)


class FileHandler:
    """ Responsible for all tasks relating to file upload

    Static fields:
    FILE_TYPES -- list of file labels that can be included

    Instance fields:
    request -- A flask request object, comes with the request
    s3manager -- instance of s3UrlHandler, manages calls to S3
    """

    FILE_TYPES = ["appropriations", "award_financial", "program_activity"]
    EXTERNAL_FILE_TYPES = ["award", "award_procurement", "awardee_attributes", "sub_award"]
    VALIDATOR_RESPONSE_FILE = "validatorResponse"
    STATUS_MAP = {"waiting": "invalid", "ready": "invalid", "running": "waiting", "finished": "finished",
                  "invalid": "failed", "failed": "failed"}
    VALIDATION_STATUS_MAP = {"waiting": "waiting", "ready": "waiting", "running": "waiting", "finished": "finished",
                             "failed": "failed", "invalid": "failed"}

    UploadFile = namedtuple('UploadFile', ['file_type', 'upload_name', 'file_name', 'file_letter'])

    def __init__(self, route_request, isLocal=False, serverPath=""):
        """ Create the File Handler

        Arguments:
            route_request - HTTP request object for this route
            isLocal - True if this is a local installation that will not use AWS or Smartronix
            serverPath - If isLocal is True, this is used as the path to local files
        """
        self.request = route_request
        self.isLocal = isLocal
        self.serverPath = serverPath
        self.s3manager = s3UrlHandler()

    def getErrorReportURLsForSubmission(self, submission_id, is_warning=False):
        """
        Gets the Signed URLs for download based on the submissionId
        """
        sess = GlobalDB.db().session
        try:
            self.s3manager = s3UrlHandler()
            response_dict = {}
            jobs = sess.query(Job).filter_by(submission_id=submission_id)
            for job in jobs:
                if job.job_type.name == 'csv_record_validation':
                    report_name = report_file_name(
                        job.submission_id, is_warning, job.file_type.name)
                    if is_warning:
                        key = 'job_{}_warning_url'.format(job.job_id)
                    else:
                        key = 'job_{}_error_url'.format(job.job_id)
                    if not self.isLocal:
                        response_dict[key] = self.s3manager.getSignedUrl("errors", report_name, method="GET")
                    else:
                        path = os.path.join(self.serverPath, report_name)
                        response_dict[key] = path

            # For each pair of files, get url for the report
            for c in get_cross_file_pairs():
                first_file = c[0]
                second_file = c[1]
                report_name = report_file_name(
                    submission_id, is_warning, first_file.name,
                    second_file.name
                )
                if self.isLocal:
                    report_path = os.path.join(self.serverPath, report_name)
                else:
                    report_path = self.s3manager.getSignedUrl("errors", report_name, method="GET")
                # Assign to key based on source and target
                response_dict[self.getCrossReportKey(first_file.name, second_file.name, is_warning)] = report_path

            return JsonResponse.create(StatusCode.OK, response_dict)

        except ResponseException as e:
            return JsonResponse.error(e, StatusCode.CLIENT_ERROR)
        except Exception as e:
            # Unexpected exception, this is a 500 server error
            return JsonResponse.error(e, StatusCode.INTERNAL_ERROR)

    def getCrossReportKey(self, sourceType, targetType, isWarning=False):
        """ Generate a key for cross-file error reports """
        if isWarning:
            return "cross_warning_{}-{}".format(sourceType, targetType)
        else:
            return "cross_{}-{}".format(sourceType, targetType)

    def submit(self, create_credentials):
        """ Builds S3 URLs for a set of files and adds all related jobs to job tracker database

        Flask request should include keys from FILE_TYPES class variable above

        Arguments:
            create_credentials - If True, will create temporary credentials for S3 uploads

        Returns:
        Flask response returned will have key_url and key_id for each key in the request
        key_url is the S3 URL for uploading
        key_id is the job id to be passed to the finalize_submission route
        """
        sess = GlobalDB.db().session
        try:
            response_dict = {}
            upload_files = []
            request_params = RequestDictionary.derive(self.request)

            # unfortunately, field names in the request don't match
            # field names in the db/response. create a mapping here.
            request_submission_mapping = {
                "cgac_code": "cgac_code",
                "reporting_period_start_date": "reporting_start_date",
                "reporting_period_end_date": "reporting_end_date",
                "is_quarter": "is_quarter_format"}

            submission_data = {}
            existing_submission_id = request_params.get('existing_submission_id')
            if existing_submission_id:
                existing_submission = True
                existing_submission_obj = sess.query(Submission).\
                    filter_by(submission_id=existing_submission_id).\
                    one()
            else:
                existing_submission = None
                existing_submission_obj = None
            for request_field, submission_field in request_submission_mapping.items():
                if request_field in request_params:
                    request_value = request_params[request_field]
                    submission_data[submission_field] = request_value
                # all of those fields are required unless
                # existing_submission_id is present
                elif 'existing_submission_id' not in request_params:
                    raise ResponseException('{} is required'.format(request_field), StatusCode.CLIENT_ERROR, ValueError)
            # make sure submission dates are valid
            formatted_start_date, formatted_end_date = FileHandler.check_submission_dates(
                submission_data.get('reporting_start_date'),
                submission_data.get('reporting_end_date'),
                submission_data.get('is_quarter_format'),
                existing_submission_obj)
            submission_data['reporting_start_date'] = formatted_start_date
            submission_data['reporting_end_date'] = formatted_end_date

            submission = create_submission(g.user.user_id, submission_data,
                                           existing_submission_obj)
            cant_edit = (
                existing_submission and
                not current_user_can_on_submission(
                    'writer', existing_submission_obj)
            )
            cant_create = not current_user_can('writer', submission.cgac_code)
            if cant_edit or cant_create:
                raise ResponseException(
                    "User does not have permission to create/modify that "
                    "submission", StatusCode.PERMISSION_DENIED
                )
            else:
                sess.add(submission)
                sess.commit()

            # build fileNameMap to be used in creating jobs
            for file_type in FileHandler.FILE_TYPES:
                # if filetype not included in request, and this is an update to an existing submission, skip it
                if not request_params.get(file_type):
                    if existing_submission:
                        continue
                    # this is a new submission, all files are required
                    raise ResponseException("Must include all files for new submission", StatusCode.CLIENT_ERROR)

                filename = request_params.get(file_type)
                if filename:
                    if not self.isLocal:
                        upload_name = "{}/{}".format(
                            g.user.user_id,
                            s3UrlHandler.getTimestampedFilename(filename)
                        )
                    else:
                        upload_name = filename
                    response_dict[file_type + "_key"] = upload_name
                    upload_files.append(FileHandler.UploadFile(
                        file_type=file_type,
                        upload_name=upload_name,
                        file_name=filename,
                        file_letter=FILE_TYPE_DICT_LETTER[FILE_TYPE_DICT[file_type]]
                    ))

            if not upload_files and existing_submission:
                raise ResponseException("Must include at least one file for an existing submission",
                                        StatusCode.CLIENT_ERROR)
            if not existing_submission:
                # don't add external files to existing submission
                for ext_file_type in FileHandler.EXTERNAL_FILE_TYPES:
                    filename = CONFIG_BROKER["".join([ext_file_type, "_file_name"])]

                    if not self.isLocal:
                        upload_name = "{}/{}".format(
                            g.user.user_id,
                            s3UrlHandler.getTimestampedFilename(filename)
                        )
                    else:
                        upload_name = filename
                    response_dict[ext_file_type + "_key"] = upload_name
                    upload_files.append(FileHandler.UploadFile(
                        file_type=ext_file_type,
                        upload_name=upload_name,
                        file_name=filename,
                        file_letter=FILE_TYPE_DICT_LETTER[FILE_TYPE_DICT[ext_file_type]]
                    ))

            file_job_dict = create_jobs(upload_files, submission, existing_submission)
            for file_type in file_job_dict.keys():
                if "submission_id" not in file_type:
                    response_dict[file_type + "_id"] = file_job_dict[file_type]
            if create_credentials and not self.isLocal:
                self.s3manager = s3UrlHandler(CONFIG_BROKER["aws_bucket"])
                response_dict["credentials"] = self.s3manager.getTemporaryCredentials(g.user.user_id)
            else:
                response_dict["credentials"] = {"AccessKeyId": "local", "SecretAccessKey": "local",
                                                "SessionToken": "local", "Expiration": "local"}

            response_dict["submission_id"] = file_job_dict["submission_id"]
            if self.isLocal:
                response_dict["bucket_name"] = CONFIG_BROKER["broker_files"]
            else:
                response_dict["bucket_name"] = CONFIG_BROKER["aws_bucket"]
            return JsonResponse.create(StatusCode.OK, response_dict)
        except (ValueError, TypeError, NotImplementedError) as e:
            return JsonResponse.error(e, StatusCode.CLIENT_ERROR)
        except ResponseException as e:
            # call error route directly, status code depends on exception
            return JsonResponse.error(e, e.status)
        except Exception as e:
            # unexpected exception, this is a 500 server error
            return JsonResponse.error(e, StatusCode.INTERNAL_ERROR)

    @staticmethod
    def check_submission_dates(start_date, end_date, is_quarter, existing_submission=None):
        """Check validity of incoming submission start and end dates."""
        # if any of the date fields are none, there should be an existing submission
        # otherwise, we shouldn't be here
        if None in (start_date, end_date, is_quarter) and existing_submission is None:
            raise ResponseException("An existing submission is required when start/end date"
                                    " or is_quarter aren't supplied", StatusCode.INTERNAL_ERROR)

        # convert submission start/end dates from the request into Python date
        # objects. if a date is missing, grab it from the existing submission
        # note: a previous check ensures that there's an existing submission
        # when the start/end dates are empty
        date_format = '%m/%Y'
        try:
            if start_date is not None:
                start_date = datetime.strptime(start_date, date_format).date()
            else:
                start_date = existing_submission.reporting_start_date
            if end_date is not None:
                end_date = datetime.strptime(end_date, date_format).date()
            else:
                end_date = existing_submission.reporting_end_date
        except ValueError:
            raise ResponseException("Date must be provided as MM/YYYY", StatusCode.CLIENT_ERROR,
                                    ValueError)

        # the front-end is doing date checks, but we'll also do a few server side to ensure
        # everything is correct when clients call the API directly
        if start_date > end_date:
            raise ResponseException(
                "Submission start date {} is after the end date {}".format(start_date, end_date),
                StatusCode.CLIENT_ERROR)

        # currently, broker allows quarterly submissions for a single quarter only. the front-end
        # handles this requirement, but since we have some downstream logic that depends on a
        # quarterly submission representing one quarter, we'll check server side as well
        is_quarter = is_quarter if is_quarter is not None else existing_submission.is_quarter_format
        if is_quarter is None:
            is_quarter = existing_submission.is_quarter_format
        if is_quarter:
            if relativedelta(end_date + relativedelta(months=1), start_date).months != 3:
                raise ResponseException(
                    "Quarterly submission must span 3 months", StatusCode.CLIENT_ERROR)
            if end_date.month % 3 != 0:
                raise ResponseException(
                    "Invalid end month for a quarterly submission: {}".format(end_date.month),
                    StatusCode.CLIENT_ERROR)

        return start_date, end_date

    def finalize(self, job_id):
        """ Set upload job in job tracker database to finished, allowing dependent jobs to be started

        Flask request should include key "upload_id", which holds the job_id for the file_upload job

        Returns:
        A flask response object, if successful just contains key "success" with value True, otherwise value is False
        """
        sess = GlobalDB.db().session
        response_dict = {}
        try:
            # Compare user ID with user who submitted job, if no match return 400
            job = sess.query(Job).filter_by(job_id=job_id).one()
            submission = sess.query(Submission).filter_by(submission_id=job.submission_id).one()
            if not current_user_can_on_submission('writer', submission):
                # This user cannot finalize this job
                raise ResponseException(
                    "Cannot finalize a job for a different agency",
                    StatusCode.CLIENT_ERROR
                )
            # Change job status to finished
            if job.job_type_id == JOB_TYPE_DICT["file_upload"]:
                mark_job_status(job_id, 'finished')
                response_dict["success"] = True
                return JsonResponse.create(StatusCode.OK, response_dict)
            else:
                raise ResponseException("Wrong job type for finalize route", StatusCode.CLIENT_ERROR)

        except (ValueError, TypeError) as e:
            return JsonResponse.error(e, StatusCode.CLIENT_ERROR)
        except ResponseException as e:
            return JsonResponse.error(e, e.status)
        except Exception as e:
            # Unexpected exception, this is a 500 server error
            return JsonResponse.error(e, StatusCode.INTERNAL_ERROR)

    def submission_error(self, submission_id, file_type):
        """ Check that submission exists and user has permission to it

        Args:
            submission_id:  ID of submission to check
            file_type: file type that has been requested

        Returns:
            A JsonResponse if there's an error, None otherwise
        """
        sess = GlobalDB.db().session

        submission = sess.query(Submission).\
            filter_by(submission_id=submission_id).one_or_none()
        if submission is None:
            # Submission does not exist, change to 400 in this case since
            # route call specified a bad ID
            response_dict = {
                "message": "Submission does not exist",
                "file_type": file_type,
                "url": "#",
                "status": "failed"
            }
            if file_type in ('D1', 'D2'):
                # Add empty start and end dates
                response_dict["start"] = ""
                response_dict["end"] = ""
            return JsonResponse.error(
                NoResultFound, StatusCode.CLIENT_ERROR, **response_dict)

        if not current_user_can_on_submission('writer', submission):
            response_dict = {
                "message": ("User does not have permission to view that "
                            "submission"),
                "file_type": file_type,
                "url": "#",
                "status": "failed"
            }
            if file_type in ('D1', 'D2'):
                # Add empty start and end dates
                response_dict["start"] = ""
                response_dict["end"] = ""
            return JsonResponse.create(StatusCode.PERMISSION_DENIED,
                                       response_dict)

    def uploadFile(self):
        """ Saves a file and returns the saved path.  Should only be used for local installs. """
        try:
            if self.isLocal:
                uploadedFile = request.files['file']
                if uploadedFile:
                    seconds = int((datetime.utcnow() - datetime(1970, 1, 1)).total_seconds())
                    filename = "".join([str(seconds), "_", secure_filename(uploadedFile.filename)])
                    path = os.path.join(self.serverPath, filename)
                    uploadedFile.save(path)
                    returnDict = {"path": path}
                    return JsonResponse.create(StatusCode.OK, returnDict)
                else:
                    raise ResponseException("Failure to read file",
                                            StatusCode.CLIENT_ERROR)
            else:
                raise ResponseException("Route Only Valid For Local Installs",
                                        StatusCode.CLIENT_ERROR)
        except (ValueError, TypeError) as e:
            return JsonResponse.error(e, StatusCode.CLIENT_ERROR)
        except ResponseException as e:
            return JsonResponse.error(e, e.status)
        except Exception as e:
            # Unexpected exception, this is a 500 server error
            return JsonResponse.error(e, StatusCode.INTERNAL_ERROR)

    def start_generation_job(self, job):
        """ Initiates a file generation job

        Args:
            job: the file generation job to start

        Returns:
            Tuple of boolean indicating successful start, and error response if False

        """
        sess = GlobalDB.db().session
        file_type_name = job.file_type.name
        file_type = job.file_type.letter_name

        try:
            if file_type in ['D1', 'D2']:
                # Populate start and end dates, these should be provided in
                # MM/DD/YYYY format, using calendar year (not fiscal year)
                requestDict = RequestDictionary(self.request)
                start_date = requestDict.getValue("start")
                end_date = requestDict.getValue("end")

                if not (StringCleaner.isDate(start_date) and
                        StringCleaner.isDate(end_date)):
                    raise ResponseException(
                        "Start or end date cannot be parsed into a date",
                        StatusCode.CLIENT_ERROR
                    )
            elif file_type not in ["E", "F"]:
                raise ResponseException(
                    "File type must be either D1, D2, E or F",
                    StatusCode.CLIENT_ERROR
                )
        except ResponseException as e:
            return False, JsonResponse.error(
                e, e.status, file_type=file_type, status='failed')

        submission = sess.query(Submission).filter_by(submission_id=job.submission_id).one()
        cgac_code = submission.cgac_code

        # Generate and upload file to S3
        job = self.add_generation_job_info(file_type_name=file_type_name, job=job)
        upload_file_name, timestamped_name = job.filename, job.original_filename

        if file_type in ["D1", "D2"]:
            logger.debug('Adding job info for job id of %s', job.job_id)
            return self.add_job_info_for_d_file(upload_file_name, timestamped_name, submission.submission_id, file_type,
                                                file_type_name, start_date, end_date, cgac_code, job)
        elif file_type == 'E':
            generate_e_file.delay(
                submission.submission_id, job.job_id, timestamped_name,
                upload_file_name, self.isLocal)
        elif file_type == 'F':
            generate_f_file.delay(
                submission.submission_id, job.job_id, timestamped_name,
                upload_file_name, self.isLocal)

        return True, None

    def add_job_info_for_d_file(self, upload_file_name, timestamped_name, submission_id, file_type, file_type_name,
                                start_date, end_date, cgac_code, job):
        """ Populates upload and validation job objects with start and end dates, filenames, and status

        Args:
            upload_file_name - Filename to use on S3
            timestamped_name - Version of filename without user ID
            submission_id - Submission to add D files to
            file_type - File type as either "D1" or "D2"
            file_type_name - Full name of file type
            start_date - Beginning of period for D file
            end_date - End of period for D file
            cgac_code - Agency to generate D file for
            job - Job object for upload job
        """
        sess = GlobalDB.db().session
        val_job = sess.query(Job).filter_by(
            submission_id=submission_id,
            file_type_id=FILE_TYPE_DICT[file_type_name],
            job_type_id=JOB_TYPE_DICT['csv_record_validation']
        ).one()
        try:
            val_job.filename = upload_file_name
            val_job.original_filename = timestamped_name
            val_job.job_status_id = JOB_STATUS_DICT["waiting"]
            job.start_date = datetime.strptime(start_date, "%m/%d/%Y").date()
            job.end_date = datetime.strptime(end_date, "%m/%d/%Y").date()
            val_job.start_date = datetime.strptime(start_date, "%m/%d/%Y").date()
            val_job.end_date = datetime.strptime(end_date, "%m/%d/%Y").date()
        except ValueError as e:
            # Date was not in expected format
            exc = ResponseException(str(e), StatusCode.CLIENT_ERROR, ValueError)
            return False, JsonResponse.error(
                exc, exc.status, url="", start="", end="",
                file_type=file_type
            )

        error = self.call_d_file_api(file_type_name, cgac_code, start_date, end_date, job, val_job)

        return not error, error

    def get_xml_response_content(self, api_url):
        """ Retrieve XML Response from the provided API url """
        result = requests.get(api_url, verify=False, timeout=120).text
        logger.debug('Result for %s: %s', api_url, result)
        return result

    def call_d_file_api(self, file_type_name, cgac_code, start_date, end_date, job, val_job=None):
        """ Call D file API, return True if results found, False otherwise """
        file_type = FILE_TYPE_DICT_LETTER[FILE_TYPE_DICT[file_type_name]]
        task_key = FileHandler.create_generation_task(job.job_id)

        if not self.isLocal:
            # Create file D API URL with dates and callback URL
            api_url = FileHandler.get_d_file_url(task_key, file_type_name, cgac_code, start_date, end_date)

            logger.debug('Calling D file API => %s', api_url)
            try:
                # Check for numFound = 0
                if "numFound='0'" in self.get_xml_response_content(api_url):
                    sess = GlobalDB.db().session
                    # No results found, skip validation and mark as finished
                    sess.query(JobDependency). \
                        filter(JobDependency.prerequisite_id == job.job_id). \
                        delete(synchronize_session='fetch')
                    mark_job_status(job.job_id, "finished")
                    job.filename = None

                    if val_job is not None:
                        mark_job_status(val_job.job_id, "finished")
                        # Create File object for this validation job
                        val_file = createFileIfNeeded(val_job.job_id, filename=val_job.filename)
                        val_file.file_status_id = FILE_STATUS_DICT['complete']
                        val_job.number_of_rows = 0
                        val_job.number_of_rows_valid = 0
                        val_job.file_size = 0
                        val_job.number_of_errors = 0
                        val_job.number_of_warnings = 0
                        val_job.filename = None
                    sess.commit()
            except Timeout as e:
                exc = ResponseException(str(e), StatusCode.CLIENT_ERROR, Timeout)
                return JsonResponse.error(e, exc.status, url="", start="", end="", file_type=file_type)
        else:
            self.complete_generation(task_key, file_type)

    def download_file(self, local_file_path, file_url):
        """ Download a file locally from the specified URL, returns True if successful """
        if not self.isLocal:
            with open(local_file_path, "w") as file:
                # get request
                response = requests.get(file_url)
                if response.status_code != 200:
                    # Could not download the file, return False
                    return False
                # write to file
                response.encoding = "utf-8"
                file.write(response.text)
                return True
        elif not os.path.isfile(file_url):
            raise ResponseException('{} does not exist'.format(file_url),
                                    StatusCode.INTERNAL_ERROR)
        elif not os.path.isdir(os.path.dirname(local_file_path)):
            dirname = os.path.dirname(local_file_path)
            raise ResponseException('{} folder does not exist'.format(dirname),
                                    StatusCode.INTERNAL_ERROR)
        else:
            copyfile(file_url, local_file_path)
            return True

    def get_lines_from_csv(self, file_path):
        """ Retrieve all lines from specified CSV file """
        lines = []
        with open(file_path) as file:
            for line in reader(file):
                lines.append(line)
        return lines

    def load_d_file(self, url, upload_name, timestamped_name, job_id, isLocal):
        """ Pull D file from specified URL and write to S3 """
        sess = GlobalDB.db().session
        try:
            full_file_path = "".join([CONFIG_BROKER['d_file_storage_path'], timestamped_name])

            logger.debug('Downloading file...')
            if not self.download_file(full_file_path, url):
                # Error occurred while downloading file, mark job as failed and record error message
                mark_job_status(job_id, "failed")
                job = sess.query(Job).filter_by(job_id=job_id).one()
                file_type = job.file_type.name
                if file_type == "award":
                    source = "ASP"
                elif file_type == "award_procurement":
                    source = "FPDS"
                else:
                    source = "unknown source"
                job.error_message = "A problem occurred receiving data from {}".format(source)

                raise ResponseException(job.error_message, StatusCode.CLIENT_ERROR)
            lines = self.get_lines_from_csv(full_file_path)

            write_csv(timestamped_name, upload_name, isLocal, lines[0], lines[1:])

            logger.debug('Marking job id of %s', job_id)
            mark_job_status(job_id, "finished")
            return {"message": "Success", "file_name": timestamped_name}
        except Exception as e:
            logger.exception('Exception caught => %s', e)
            # Log the error
            JsonResponse.error(e, 500)
            sess.query(Job).filter_by(job_id=job_id).one().error_message = str(e)
            mark_job_status(job_id, "failed")
            sess.commit()
            raise e

    def generate_file(self, submission_id, file_type):
        """ Start a file generation job for the specified file type """
        logger.debug('Starting D file generation')
        logger.debug('Submission ID = %s / File type = %s',
                     submission_id, file_type)

        sess = GlobalDB.db().session

        # Check permission to submission
        error = self.submission_error(submission_id, file_type)
        if error:
            return error

        job = sess.query(Job).filter_by(
            submission_id=submission_id,
            file_type_id=FILE_TYPE_DICT_LETTER_ID[file_type],
            job_type_id=JOB_TYPE_DICT['file_upload']
        ).one()

        try:
            # Check prerequisites on upload job
            if not run_job_checks(job.job_id):
                raise ResponseException(
                    "Must wait for completion of prerequisite validation job",
                    StatusCode.CLIENT_ERROR
                )
        except ResponseException as exc:
            return JsonResponse.error(exc, exc.status)

        success, error_response = self.start_generation_job(job)

        logger.debug('Finished start_generation_job method')
        if not success:
            # If not successful, set job status as "failed"
            mark_job_status(job.job_id, "failed")
            return error_response

        # Return same response as check generation route
        submission = sess.query(Submission).\
            filter_by(submission_id=submission_id).\
            one()
        return self.check_generation(submission, file_type)

    def generate_detached_file(self, file_type, cgac_code, start, end):
        """ Start a file generation job for the specified file type """
        logger.debug("Starting detached D file generation")

        # check if date format is MM/DD/YYYY
        if not (StringCleaner.isDate(start) and StringCleaner.isDate(end)):
            raise ResponseException("Start or end date cannot be parsed into a date", StatusCode.CLIENT_ERROR)

        # add job info
        file_type_name = FILE_TYPE_DICT_ID[FILE_TYPE_DICT_LETTER_ID[file_type]]
        new_job = self.add_generation_job_info(
            file_type_name=file_type_name,
            dates={'start_date': start, 'end_date': end}
        )

        result = self.call_d_file_api(file_type_name, cgac_code, start, end, new_job)

        # Return same response as check generation route
        return result or self.check_detached_generation(new_job.job_id)

<<<<<<< HEAD
    def upload_detached_file(self, create_credentials):
        """HEY ALISA
        This function is basically just a stolen submit() function that is formatted for an individual D2 file.
        
        Currently, it is failing because of a Access Key issue, which is what I was planning on talking to Nipun about,
        as (locally at least) this information is basically ignored and return just "local" for each attribute.

        I haven't got to entering in the SubTierAgency models yet.
        """

        """ Builds S3 URLs for a set of detached files and adds all related jobs to job tracker database

        Flask request should include keys from FILE_TYPES class variable above

        Arguments:
            create_credentials - If True, will create temporary credentials for S3 uploads

        Returns:
        Flask response returned will have key_url and key_id for each key in the request
        key_url is the S3 URL for uploading
        key_id is the job id to be passed to the finalize_submission route
        """
        logger.debug("Starting detached D file upload")
        sess = GlobalDB.db().session
        try:
            response_dict= {}
            upload_files = []
            request_params = RequestDictionary.derive(self.request)

            # unfortunately, field names in the request don't match
            # field names in the db/response. create a mapping here.
            request_submission_mapping = {
                "cgac_code": "cgac_code",
                "reporting_period_start_date": "reporting_start_date",
                "reporting_period_end_date": "reporting_end_date"
            }

            submission_data = {}
            existing_submission = None
            existing_submission_obj = None
            for request_field, submission_field in request_submission_mapping.items():
                if request_field in request_params:
                    request_value = request_params[request_field]
                    submission_data[submission_field] = request_value
                # all of those fields are required
                elif 'existing_submission_id' not in request_params:
                    raise ResponseException('{} is required'.format(request_field), StatusCode.CLIENT_ERROR, ValueError)

            # convert submission start/end dates from the request into Python date objects
            date_format = '%d/%m/%Y'
            try:
                submission_data['reporting_start_date'] = datetime.strptime(submission_data['reporting_start_date'], 
                    date_format).date()
                submission_data['reporting_end_date'] = datetime.strptime(submission_data['reporting_end_date'], 
                    date_format).date()
            except ValueError:
                raise ResponseException("Date must be provided as DD/MM/YYYY", StatusCode.CLIENT_ERROR, ValueError)

            # the front-end is doing date checks, but we'll also do a few server side to ensure everything is correct
            # when clients call the API directly
            if submission_data.get('reporting_start_date') > submission_data.get('reporting_end_date'):
                raise ResponseException(
                    "Submission start date {} is after the end date {}".format(
                        submission_data.get('reporting_start_date'), submission_data.get('reporting_end_date')),
                        StatusCode.CLIENT_ERROR)

            submission = create_submission(g.user.user_id, submission_data, existing_submission_obj)
            cant_edit = (
                existing_submission and not current_user_can_on_submission('writer', existing_submission_obj)
            )
            cant_create = not current_user_can('writer', submission.cgac_code)
            if cant_edit or cant_create:
                raise ResponseException("User does not have permission to create/modify that submission", 
                    StatusCode.PERMISSION_DENIED)
            else:
                sess.add(submission)
                sess.commit()
            
            # build fileNameMap to be used in creating jobs
            for file_type in ['award']:
                # if file_type not included in request, and this is an update to an existing submission, skip it
                if not request_params.get(file_type):
                    if existing_submission:
                        continue
                    # this is a new submission, all files are required
                    raise ResponseException("Must include all required files for new submission", 
                        StatusCode.CLIENT_ERROR)

                file_name = request_params.get(file_type)
                if file_name:
                    if not self.isLocal:
                        upload_name = "{}/{}".format(
                            g.user.user_id,
                            s3UrlHandler.getTimestampedFilename(file_name)
                        )
                    else:
                        upload_name = file_name
                    response_dict[file_type+"_key"] = upload_name
                    upload_files.append(FileHandler.UploadFile(
                        file_type=file_type,
                        upload_name=upload_name,
                        file_name=file_name,
                        file_letter=FILE_TYPE_DICT_LETTER[FILE_TYPE_DICT[file_type]]
                    ))

            if not upload_files and existing_submission:
                raise ResponseException("Must include at least one file for an existing submission",
                                        StatusCode.CLIENT_ERROR)
            if not existing_submission:
                # don't add external files to existing submission
                for ext_file_type in ['award']:
                    file_name = CONFIG_BROKER["".join([ext_file_type,"_file_name"])]

                    if not self.isLocal:
                        upload_name = "{}/{}".format(
                            g.user.user_id,
                            s3UrlHandler.getTimestampedFilename(file_name)
                        )
                    else:
                        upload_name = file_name
                    response_dict[ext_file_type + "_key"] = upload_name
                    upload_files.append(FileHandler.UploadFile(
                        file_type=ext_file_type,
                        upload_name=upload_name,
                        file_name=file_name,
                        file_letter=FILE_TYPE_DICT_LETTER[FILE_TYPE_DICT[ext_file_type]]
                    ))

            file_job_dict = create_jobs(upload_files, submission, existing_submission)
            for file_type in file_job_dict.keys():
                if "submission_id" not in file_type:
                    response_dict[file_type+"_id"] = file_job_dict[file_type]
            if create_credentials and not self.isLocal:
                self.s3manager = s3UrlHandler(CONFIG_BROKER["aws_bucket"])
                response_dict["credentials"] = self.s3manager.getTemporaryCredentials(g.user.user_id)
            else:
                response_dict["credentials"] ={"AccessKeyId": "local", "SecretAccessKey": "local", 
                                                "SessionToken": "local", "Expiration": "local"}

            print(response_dict)
            response_dict["submission_id"] = file_job_dict["submission_id"]
            if self.isLocal:
                response_dict["bucket_name"] = CONFIG_BROKER["broker_files"]
            else:
                response_dict["bucket_name"] = CONFIG_BROKER["aws_bucket"]
            return JsonResponse.create(StatusCode.OK,response_dict)
        except (ValueError , TypeError, NotImplementedError) as e:
            return JsonResponse.error(e,StatusCode.CLIENT_ERROR)
        except ResponseException as e:
            # call error route directly, status code depends on exception
            return JsonResponse.error(e,e.status)
        except Exception as e:
            # unexpected exception, this is a 500 server error
            return JsonResponse.error(e,StatusCode.INTERNAL_ERROR)
        except:
            return JsonResponse.error(Exception("Failed to catch exception"),StatusCode.INTERNAL_ERROR)

    def check_detached_generation(self, job_id=None):
=======
    def check_detached_generation(self, job_id):
>>>>>>> 152af3a1
        """ Return information about file generation jobs

        Returns:
            Response object with keys job_id, status, file_type, url, message, start, and end.
        """
        sess = GlobalDB.db().session

        # We want to user first() here so we can see if the job is None so we can mark
        # the status as invalid to indicate that a status request is invoked for a job that
        # isn't created yet
        upload_job = sess.query(Job).filter_by(job_id=job_id).one_or_none()

        response_dict = {'job_id': job_id, 'status': '', 'file_type': '', 'message': '', 'url': '',
                         'start': '', 'end': ''}

        if upload_job is None:
            response_dict['status'] = 'invalid'
            response_dict['message'] = 'No generation job found with the specified ID'
            return JsonResponse.create(StatusCode.OK, response_dict)

        file_type = FILE_TYPE_DICT_LETTER[upload_job.file_type_id]
        response_dict["status"] = JOB_STATUS_DICT_ID[upload_job.job_status_id]
        response_dict["file_type"] = file_type
        response_dict["message"] = upload_job.error_message or ""
        if upload_job.filename is None:
            response_dict["url"] = "#"
        elif CONFIG_BROKER["use_aws"]:
            path, file_name = upload_job.filename.split("/")
            response_dict["url"] = s3UrlHandler().getSignedUrl(path=path, fileName=file_name, bucketRoute=None,
                                                               method="GET")
        else:
            response_dict["url"] = upload_job.filename

        response_dict["start"] = upload_job.start_date.strftime(
            "%m/%d/%Y") if upload_job.start_date is not None else ""
        response_dict["end"] = upload_job.end_date.strftime("%m/%d/%Y") if upload_job.end_date is not None else ""

        return JsonResponse.create(StatusCode.OK, response_dict)

    def check_generation(self, submission, file_type):
        """ Return information about file generation jobs

        Returns:
            Response object with keys status, file_type, url, message.
            If file_type is D1 or D2, also includes start and end.
        """
        sess = GlobalDB.db().session

        uploadJob = sess.query(Job).filter_by(
            submission_id=submission.submission_id,
            file_type_id=FILE_TYPE_DICT_LETTER_ID[file_type],
            job_type_id=JOB_TYPE_DICT['file_upload']
        ).one()

        if file_type in ["D1", "D2"]:
            validationJob = sess.query(Job).filter_by(
                submission_id=submission.submission_id,
                file_type_id=FILE_TYPE_DICT_LETTER_ID[file_type],
                job_type_id=JOB_TYPE_DICT['csv_record_validation']
            ).one()
        else:
            validationJob = None
        responseDict = {
            'status': self.mapGenerateStatus(uploadJob, validationJob),
            'file_type': file_type,
            'message': uploadJob.error_message or ""
        }
        if uploadJob.filename is None:
            responseDict["url"] = "#"
        elif CONFIG_BROKER["use_aws"]:
            path, file_name = uploadJob.filename.split("/")
            responseDict["url"] = s3UrlHandler().getSignedUrl(path=path, fileName=file_name,
                                                              bucketRoute=None, method="GET")
        else:
            responseDict["url"] = uploadJob.filename

        # Pull start and end from jobs table if D1 or D2
        if file_type in ["D1", "D2"]:
            responseDict["start"] = uploadJob.start_date.strftime("%m/%d/%Y") if uploadJob.start_date else ""
            responseDict["end"] = uploadJob.end_date.strftime("%m/%d/%Y") if uploadJob.end_date else ""

        return JsonResponse.create(StatusCode.OK, responseDict)

    def mapGenerateStatus(self, uploadJob, validationJob=None):
        """ Maps job status to file generation statuses expected by frontend """
        sess = GlobalDB.db().session
        uploadStatus = uploadJob.job_status.name
        if validationJob is None:
            errorsPresent = False
            validationStatus = None
        else:
            validationStatus = validationJob.job_status.name
            if checkNumberOfErrorsByJobId(validationJob.job_id) > 0:
                errorsPresent = True
            else:
                errorsPresent = False

        responseStatus = FileHandler.STATUS_MAP[uploadStatus]
        if responseStatus == "failed" and uploadJob.error_message is None:
            # Provide an error message if none present
            uploadJob.error_message = "Upload job failed without error message"

        if validationJob is None:
            # No validation job, so don't need to check it
            sess.commit()
            return responseStatus

        if responseStatus == "finished":
            # Check status of validation job if present
            responseStatus = FileHandler.VALIDATION_STATUS_MAP[validationStatus]
            if responseStatus == "finished" and errorsPresent:
                # If validation completed with errors, mark as failed
                responseStatus = "failed"
                uploadJob.error_message = "Validation completed but row-level errors were found"

        if responseStatus == "failed":
            if uploadJob.error_message is None and validationJob.error_message is None:
                if validationStatus == "invalid":
                    uploadJob.error_message = "Generated file had file-level errors"
                else:
                    uploadJob.error_message = "Validation job had an internal error"

            elif uploadJob.error_message is None:
                uploadJob.error_message = validationJob.error_message
        sess.commit()
        return responseStatus

    def getProtectedFiles(self):
        """ Returns a set of urls to protected files on the help page """
        response = {}
        if self.isLocal:
            response["urls"] = {}
            return JsonResponse.create(StatusCode.CLIENT_ERROR, response)

        response["urls"] = self.s3manager.getFileUrls(bucket_name=CONFIG_BROKER["static_files_bucket"],
                                                      path=CONFIG_BROKER["help_files_path"])
        return JsonResponse.create(StatusCode.OK, response)

    def complete_generation(self, generation_id, file_type=None):
        """ For files D1 and D2, the API uses this route as a callback to load the generated file.
        Requires an 'href' key in the request that specifies the URL of the file to be downloaded

        Args:
            generationId - Unique key stored in file_generation_task table, used in callback to
                identify which submission this file is for.
            file_type - the type of file to be generated, D1 or D2. Only used when calling
                complete_generation for local development

        """
        sess = GlobalDB.db().session
        try:
            if generation_id is None:
                raise ResponseException(
                    "Must include a generation ID", StatusCode.CLIENT_ERROR)

            if not self.isLocal:
                # Pull url from request
                request_dict = RequestDictionary.derive(self.request)
                logger.debug('Request content => %s', request_dict)

                if 'href' not in request_dict:
                    raise ResponseException(
                        "Request must include href key with URL of D file",
                        StatusCode.CLIENT_ERROR
                    )

                url = request_dict['href']
                logger.debug('Download URL => %s', url)
            else:
                if file_type == "D1":
                    url = CONFIG_SERVICES["d1_file_path"]
                else:
                    url = CONFIG_SERVICES["d2_file_path"]

            # Pull information based on task key
            logger.debug('Pulling information based on task key...')
            task = sess.query(FileGenerationTask).filter(FileGenerationTask.generation_task_key == generation_id).one()
            job = sess.query(Job).filter_by(job_id=task.job_id).one()
            logger.debug('Loading D file...')
            result = self.load_d_file(url, job.filename, job.original_filename, job.job_id, self.isLocal)
            logger.debug('Load D file result => %s', result)
            return JsonResponse.create(StatusCode.OK, {"message": "File loaded successfully"})
        except ResponseException as e:
            return JsonResponse.error(e, e.status)
        except NoResultFound:
            # Did not find file generation task
            return JsonResponse.error(ResponseException("Generation task key not found", StatusCode.CLIENT_ERROR),
                                      StatusCode.CLIENT_ERROR)

    @staticmethod
    def get_d_file_url(task_key, file_type_name, cgac_code, start_date, end_date):
        """ Compiles the URL to be called in order to generate the D files """
        callback = "{}://{}:{}/v1/complete_generation/{}/".format(CONFIG_SERVICES["protocol"],
                                                                  CONFIG_SERVICES["broker_api_host"],
                                                                  CONFIG_SERVICES["broker_api_port"], task_key)
        logger.debug('Callback URL for %s: %s', FILE_TYPE_DICT_LETTER[FILE_TYPE_DICT[file_type_name]], callback)
        url = CONFIG_BROKER["".join([file_type_name, "_url"])].format(cgac_code, start_date, end_date, callback)
        return url

    @staticmethod
    def create_generation_task(job_id):
        sess = GlobalDB.db().session
        task_key = uuid4()
        task = FileGenerationTask(generation_task_key=task_key, job_id=job_id)
        sess.add(task)
        sess.commit()
        return task.generation_task_key

    def add_generation_job_info(self, file_type_name, job=None, dates=None):
        # if job is None, that means the info being added is for detached d file generation
        sess = GlobalDB.db().session
        user_id = g.user.user_id

        timestamped_name = s3UrlHandler.getTimestampedFilename(
            CONFIG_BROKER["".join([str(file_type_name), "_file_name"])])
        if self.isLocal:
            upload_file_name = "".join([CONFIG_BROKER['broker_files'], timestamped_name])
        else:
            upload_file_name = "".join([str(user_id), "/", timestamped_name])

        if job is None:
            job = Job(job_type_id=JOB_TYPE_DICT['file_upload'], user_id=user_id,
                      file_type_id=FILE_TYPE_DICT[file_type_name], start_date=dates['start_date'],
                      end_date=dates['end_date'])
            sess.add(job)

        # This will update the reference so no need to return the job, just the upload and timestamped file names
        job.filename = upload_file_name
        job.original_filename = timestamped_name
        job.job_status_id = JOB_STATUS_DICT["running"]
        sess.commit()

        return job


def narratives_for_submission(submission):
    """Fetch narratives for this submission, indexed by file letter"""
    sess = GlobalDB.db().session
    result = {letter: '' for letter in FILE_TYPE_DICT_LETTER.values()}
    narratives = sess.query(SubmissionNarrative).\
        filter_by(submission_id=submission.submission_id)
    for narrative in narratives:
        letter = FILE_TYPE_DICT_LETTER[narrative.file_type_id]
        result[letter] = narrative.narrative
    return JsonResponse.create(StatusCode.OK, result)


def update_narratives(submission, narratives_json):
    """Clear existing narratives and replace them with the provided set. We
    assume narratives_json contains non-empty strings (i.e. that it's been
    cleaned)"""
    sess = GlobalDB.db().session
    sess.query(SubmissionNarrative).\
        filter_by(submission_id=submission.submission_id).\
        delete(synchronize_session='fetch')     # fetch just in case
    narratives = []
    for file_type_id, letter in FILE_TYPE_DICT_LETTER.items():
        if letter in narratives_json:
            narratives.append(SubmissionNarrative(
                submission_id=submission.submission_id,
                file_type_id=file_type_id,
                narrative=narratives_json[letter]
            ))
    sess.add_all(narratives)
    sess.commit()

    return JsonResponse.create(StatusCode.OK, {})


def _split_csv(string):
    """Split string into a list, excluding empty strings"""
    if string is None:
        return []
    return [n.strip() for n in string.split(',') if n]


def job_to_dict(job):
    """Convert a Job model into a dictionary, ready to be serialized as JSON"""
    sess = GlobalDB.db().session

    job_info = {
        'job_id': job.job_id,
        'job_status': job.job_status_name,
        'job_type': job.job_type_name,
        'filename': job.original_filename,
        'file_size': job.file_size,
        'number_of_rows': job.number_of_rows,
        'file_type': job.file_type_name or '',
    }

    # @todo replace with relationships
    file_results = sess.query(File).filter_by(job_id=job.job_id).one_or_none()
    if file_results is None:
        # Job ID not in error database, probably did not make it to
        # validation, or has not yet been validated
        job_info.update(
            file_status="",
            error_type="",
            error_data=[],
            warning_data=[],
            missing_headers=[],
            duplicated_headers=[],
        )
    else:
        # If job ID was found in file, we should be able to get header error
        # lists and file data. Get string of missing headers and parse as a
        # list
        job_info['file_status'] = file_results.file_status_name
        job_info['missing_headers'] = _split_csv(file_results.headers_missing)
        job_info["duplicated_headers"] = _split_csv(
            file_results.headers_duplicated)
        job_info["error_type"] = getErrorType(job.job_id)
        job_info["error_data"] = getErrorMetricsByJobId(
            job.job_id, job.job_type_name == 'validation',
            severity_id=RULE_SEVERITY_DICT['fatal']
        )
        job_info["warning_data"] = getErrorMetricsByJobId(
            job.job_id, job.job_type_name == 'validation',
            severity_id=RULE_SEVERITY_DICT['warning']
        )
    return job_info


def reporting_date(submission):
    """Format submission reporting date"""
    if submission.is_quarter_format:
        return 'Q{}/{}'.format(submission.reporting_fiscal_period // 3,
                               submission.reporting_fiscal_year)
    else:
        return submission.reporting_start_date.strftime("%m/%Y")


def submission_to_dict_for_status(submission):
    """Convert a Submission model into a dictionary, ready to be serialized as
    JSON for the get_status function"""
    sess = GlobalDB.db().session

    number_of_rows = sess.query(func.sum(Job.number_of_rows)).\
        filter_by(submission_id=submission.submission_id).\
        scalar() or 0

    # @todo replace with a relationship
    cgac = sess.query(CGAC).\
        filter_by(cgac_code=submission.cgac_code).one_or_none()
    if cgac:
        agency_name = cgac.agency_name
    else:
        agency_name = ''

    relevant_job_types = (JOB_TYPE_DICT['csv_record_validation'],
                          JOB_TYPE_DICT['validation'])
    relevant_jobs = sess.query(Job).filter(
        Job.submission_id == submission.submission_id,
        Job.job_type_id.in_(relevant_job_types)
    )

    return {
        'cgac_code': submission.cgac_code,
        'agency_name': agency_name,
        'created_on': submission.datetime_utc.strftime('%m/%d/%Y'),
        'number_of_errors': submission.number_of_errors,
        'number_of_rows': number_of_rows,
        'last_updated': submission.updated_at.strftime("%Y-%m-%dT%H:%M:%S"),
        # Broker allows submission for a single quarter or a single month,
        # so reporting_period start and end dates reported by check_status
        # are always equal
        'reporting_period_start_date': reporting_date(submission),
        'reporting_period_end_date': reporting_date(submission),
        'jobs': [job_to_dict(job) for job in relevant_jobs]
    }


def get_status(submission):
    """ Get description and status of all jobs in the submission specified in request object

    Returns:
        A flask response object to be sent back to client, holds a JSON where each job ID has a dictionary holding
        file_type, job_type, status, and filename
    """
    try:
        return JsonResponse.create(
            StatusCode.OK, submission_to_dict_for_status(submission))
    except ResponseException as e:
        return JsonResponse.error(e, e.status)
    except Exception as e:
        # Unexpected exception, this is a 500 server error
        return JsonResponse.error(e, StatusCode.INTERNAL_ERROR)


def get_error_metrics(submission):
    """Returns an Http response object containing error information for every
    validation job in specified submission """
    sess = GlobalDB.db().session
    return_dict = {}
    try:
        jobs = sess.query(Job).filter_by(submission_id=submission.submission_id)
        for job in jobs:
            if job.job_type.name == 'csv_record_validation':
                file_type = job.file_type.name
                data_list = getErrorMetricsByJobId(job.job_id)
                return_dict[file_type] = data_list
        return JsonResponse.create(StatusCode.OK, return_dict)
    except (ValueError, TypeError) as e:
        return JsonResponse.error(e, StatusCode.CLIENT_ERROR)
    except ResponseException as e:
        return JsonResponse.error(e, e.status)
    except Exception as e:
        # Unexpected exception, this is a 500 server error
        return JsonResponse.error(e, StatusCode.INTERNAL_ERROR)


def list_submissions(page, limit, certified):
    """ List submission based on current page and amount to display. If provided, filter based on
    certification status """
    sess = GlobalDB.db().session

    offset = limit * (page - 1)

    cgac_codes = [aff.cgac.cgac_code for aff in g.user.affiliations]
    query = sess.query(Submission)
    if not g.user.website_admin:
        query = query.filter(sa.or_(Submission.cgac_code.in_(cgac_codes),
                                    Submission.user_id == g.user.user_id))
    if certified != 'mixed':
        query = query.filter_by(publishable=certified)
    submissions = query.order_by(Submission.updated_at.desc()).\
        limit(limit).offset(offset)

    return JsonResponse.create(StatusCode.OK, {
        "submissions": [serialize_submission(s) for s in submissions],
        "total": query.count()
    })


def serialize_submission(submission):
    """Convert the provided submission into a dictionary in a schema the
    frontend expects"""
    sess = GlobalDB.db().session
    # @todo these should probably be part of the query rather than spawning n
    # queries
    total_size = sess.query(func.sum(Job.file_size)).\
        filter_by(submission_id=submission.submission_id).\
        scalar() or 0

    status = get_submission_status(submission)
    if submission.user_id is None:
        submission_user_name = "No user"
    else:
        submission_user_name = sess.query(User).filter_by(user_id=submission.user_id).one().name

    return {
        "submission_id": submission.submission_id,
        "last_modified": submission.updated_at.strftime('%Y-%m-%d'),
        "size": total_size,
        "status": status,
        "errors": submission.number_of_errors,
        # @todo why are these a different format?
        "reporting_start_date": str(submission.reporting_start_date),
        "reporting_end_date": str(submission.reporting_end_date),
        "user": {"user_id": submission.user_id,
                 "name": submission_user_name}
    }


def submission_report_url(submission, warning, file_type, cross_type):
    """ Gets the signed URL for the specified file """
    file_name = report_file_name(
        submission.submission_id, warning, file_type, cross_type)
    if CONFIG_BROKER['local']:
        url = os.path.join(CONFIG_BROKER['broker_files'], file_name)
    else:
        url = s3UrlHandler().getSignedUrl("errors", file_name, method="GET")
    return JsonResponse.create(StatusCode.OK, {"url": url})<|MERGE_RESOLUTION|>--- conflicted
+++ resolved
@@ -711,7 +711,6 @@
         # Return same response as check generation route
         return result or self.check_detached_generation(new_job.job_id)
 
-<<<<<<< HEAD
     def upload_detached_file(self, create_credentials):
         """HEY ALISA
         This function is basically just a stolen submit() function that is formatted for an individual D2 file.
@@ -869,10 +868,7 @@
         except:
             return JsonResponse.error(Exception("Failed to catch exception"),StatusCode.INTERNAL_ERROR)
 
-    def check_detached_generation(self, job_id=None):
-=======
     def check_detached_generation(self, job_id):
->>>>>>> 152af3a1
         """ Return information about file generation jobs
 
         Returns:
