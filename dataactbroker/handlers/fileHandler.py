--- conflicted
+++ resolved
@@ -642,7 +642,6 @@
         # Return same response as check generation route
         return result or self.check_detached_generation(new_job.job_id)
 
-<<<<<<< HEAD
     def upload_detached_file(self, create_credentials):
         """HEY ALISA
         This function is basically just a stolen submit() function that is formatted for an individual D2 file.
@@ -668,7 +667,7 @@
         logger.debug("Starting detached D file upload")
         sess = GlobalDB.db().session
         try:
-            response_dict= {}
+            response_dict = {}
             upload_files = []
             request_params = RequestDictionary.derive(self.request)
 
@@ -736,7 +735,7 @@
                     if not self.isLocal:
                         upload_name = "{}/{}".format(
                             g.user.user_id,
-                            s3UrlHandler.getTimestampedFilename(file_name)
+                            S3UrlHandler.get_timestamped_filename(file_name)
                         )
                     else:
                         upload_name = file_name
@@ -759,7 +758,7 @@
                     if not self.isLocal:
                         upload_name = "{}/{}".format(
                             g.user.user_id,
-                            s3UrlHandler.getTimestampedFilename(file_name)
+                            S3UrlHandler.get_timestamped_filename(file_name)
                         )
                     else:
                         upload_name = file_name
@@ -776,8 +775,8 @@
                 if "submission_id" not in file_type:
                     response_dict[file_type+"_id"] = file_job_dict[file_type]
             if create_credentials and not self.isLocal:
-                self.s3manager = s3UrlHandler(CONFIG_BROKER["aws_bucket"])
-                response_dict["credentials"] = self.s3manager.getTemporaryCredentials(g.user.user_id)
+                self.s3manager = S3UrlHandler(CONFIG_BROKER["aws_bucket"])
+                response_dict["credentials"] = self.s3manager.get_temporary_credentials(g.user.user_id)
             else:
                 response_dict["credentials"] ={"AccessKeyId": "local", "SecretAccessKey": "local", 
                                                 "SessionToken": "local", "Expiration": "local"}
@@ -800,11 +799,8 @@
         except:
             return JsonResponse.error(Exception("Failed to catch exception"),StatusCode.INTERNAL_ERROR)
 
-    def check_detached_generation(self, job_id):
-=======
     @staticmethod
     def check_detached_generation(job_id):
->>>>>>> fffbb02c
         """ Return information about file generation jobs
 
         Returns:
