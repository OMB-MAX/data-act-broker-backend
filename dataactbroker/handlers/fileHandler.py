import os
from collections import namedtuple
from csv import reader
from datetime import datetime
import logging
from dateutil.relativedelta import relativedelta
from uuid import uuid4
from shutil import copyfile

import requests
from flask import g, request
from requests.exceptions import Timeout
import sqlalchemy as sa
from sqlalchemy import func
from sqlalchemy.orm.exc import NoResultFound
from werkzeug.utils import secure_filename

from dataactbroker.permissions import current_user_can, current_user_can_on_submission
from dataactcore.aws.s3Handler import S3Handler
from dataactcore.config import CONFIG_BROKER, CONFIG_SERVICES
from dataactcore.interfaces.db import GlobalDB
from dataactcore.models.domainModels import CGAC, SubTierAgency
from dataactcore.models.errorModels import File
from dataactcore.models.stagingModels import DetachedAwardFinancialAssistance, PublishedAwardFinancialAssistance
from dataactcore.models.jobModels import (
    FileGenerationTask, Job, Submission, SubmissionNarrative, JobDependency, SubmissionSubTierAffiliation,
    RevalidationThreshold, CertifyHistory)
from dataactcore.models.lookups import (
    FILE_TYPE_DICT, FILE_TYPE_DICT_LETTER, FILE_TYPE_DICT_LETTER_ID, PUBLISH_STATUS_DICT,
    JOB_STATUS_DICT, JOB_TYPE_DICT, RULE_SEVERITY_DICT, FILE_TYPE_DICT_ID, JOB_STATUS_DICT_ID, FILE_STATUS_DICT)
from dataactcore.utils.jobQueue import generate_e_file, generate_f_file
from dataactcore.utils.jsonResponse import JsonResponse
from dataactcore.utils.report import get_cross_file_pairs, report_file_name
from dataactcore.utils.requestDictionary import RequestDictionary
from dataactcore.utils.responseException import ResponseException
from dataactcore.utils.statusCode import StatusCode
from dataactcore.utils.stringCleaner import StringCleaner
from dataactcore.interfaces.function_bag import (
    check_number_of_errors_by_job_id, create_jobs, create_submission, get_error_metrics_by_job_jd, get_error_type,
    get_submission_status, mark_job_status, run_job_checks, create_file_if_needed, get_last_validated_date)
from dataactvalidator.filestreaming.csv_selection import write_csv

logger = logging.getLogger(__name__)


class FileHandler:
    """ Responsible for all tasks relating to file upload

    Static fields:
    FILE_TYPES -- list of file labels that can be included

    Instance fields:
    request -- A flask request object, comes with the request
    s3manager -- instance of S3Handler, manages calls to S3
    """

    FILE_TYPES = ["appropriations", "award_financial", "program_activity"]
    EXTERNAL_FILE_TYPES = ["award", "award_procurement", "awardee_attributes", "sub_award"]
    VALIDATOR_RESPONSE_FILE = "validatorResponse"
    STATUS_MAP = {"waiting": "invalid", "ready": "invalid", "running": "waiting", "finished": "finished",
                  "invalid": "failed", "failed": "failed"}
    VALIDATION_STATUS_MAP = {"waiting": "waiting", "ready": "waiting", "running": "waiting", "finished": "finished",
                             "failed": "failed", "invalid": "failed"}

    UploadFile = namedtuple('UploadFile', ['file_type', 'upload_name', 'file_name', 'file_letter'])

    def __init__(self, route_request, is_local=False, server_path=""):
        """ Create the File Handler

        Arguments:
            route_request - HTTP request object for this route
            isLocal - True if this is a local installation that will not use AWS or Smartronix
            serverPath - If isLocal is True, this is used as the path to local files
        """
        self.request = route_request
        self.isLocal = is_local
        self.serverPath = server_path
        self.s3manager = S3Handler()

    def get_error_report_urls_for_submission(self, submission_id, is_warning=False):
        """
        Gets the Signed URLs for download based on the submissionId
        """
        sess = GlobalDB.db().session
        try:
            self.s3manager = S3Handler()
            response_dict = {}
            jobs = sess.query(Job).filter_by(submission_id=submission_id)
            for job in jobs:
                if job.job_type.name == 'csv_record_validation':
                    report_name = report_file_name(
                        job.submission_id, is_warning, job.file_type.name)
                    if is_warning:
                        key = 'job_{}_warning_url'.format(job.job_id)
                    else:
                        key = 'job_{}_error_url'.format(job.job_id)
                    if not self.isLocal:
                        response_dict[key] = self.s3manager.get_signed_url("errors", report_name, method="GET")
                    else:
                        path = os.path.join(self.serverPath, report_name)
                        response_dict[key] = path

            # For each pair of files, get url for the report
            for c in get_cross_file_pairs():
                first_file = c[0]
                second_file = c[1]
                report_name = report_file_name(
                    submission_id, is_warning, first_file.name,
                    second_file.name
                )
                if self.isLocal:
                    report_path = os.path.join(self.serverPath, report_name)
                else:
                    report_path = self.s3manager.get_signed_url("errors", report_name, method="GET")
                # Assign to key based on source and target
                response_dict[get_cross_report_key(first_file.name, second_file.name, is_warning)] = report_path

            return JsonResponse.create(StatusCode.OK, response_dict)

        except ResponseException as e:
            return JsonResponse.error(e, StatusCode.CLIENT_ERROR)
        except Exception as e:
            # Unexpected exception, this is a 500 server error
            return JsonResponse.error(e, StatusCode.INTERNAL_ERROR)

    def submit(self, create_credentials):
        """ Builds S3 URLs for a set of files and adds all related jobs to job tracker database

        Flask request should include keys from FILE_TYPES class variable above

        Arguments:
            create_credentials - If True, will create temporary credentials for S3 uploads

        Returns:
        Flask response returned will have key_url and key_id for each key in the request
        key_url is the S3 URL for uploading
        key_id is the job id to be passed to the finalize_submission route
        """
        sess = GlobalDB.db().session
        try:
            response_dict = {}
            upload_files = []
            request_params = RequestDictionary.derive(self.request)

            # unfortunately, field names in the request don't match
            # field names in the db/response. create a mapping here.
            request_submission_mapping = {
                "cgac_code": "cgac_code",
                "reporting_period_start_date": "reporting_start_date",
                "reporting_period_end_date": "reporting_end_date",
                "is_quarter": "is_quarter_format"}

            submission_data = {}
            existing_submission_id = request_params.get('existing_submission_id')
            if existing_submission_id:
                existing_submission = True
                existing_submission_obj = sess.query(Submission).\
                    filter_by(submission_id=existing_submission_id).\
                    one()
            else:
                existing_submission = None
                existing_submission_obj = None
            for request_field, submission_field in request_submission_mapping.items():
                if request_field in request_params:
                    request_value = request_params[request_field]
                    submission_data[submission_field] = request_value
                # all of those fields are required unless
                # existing_submission_id is present
                elif 'existing_submission_id' not in request_params:
                    raise ResponseException('{} is required'.format(request_field), StatusCode.CLIENT_ERROR, ValueError)
            # make sure submission dates are valid
            formatted_start_date, formatted_end_date = FileHandler.check_submission_dates(
                submission_data.get('reporting_start_date'),
                submission_data.get('reporting_end_date'),
                submission_data.get('is_quarter_format'),
                existing_submission_obj)
            submission_data['reporting_start_date'] = formatted_start_date
            submission_data['reporting_end_date'] = formatted_end_date

            submission = create_submission(g.user.user_id, submission_data,
                                           existing_submission_obj)
            cant_edit = (
                existing_submission and
                not current_user_can_on_submission(
                    'writer', existing_submission_obj)
            )
            cant_create = not current_user_can('writer', submission.cgac_code)
            if cant_edit or cant_create:
                raise ResponseException(
                    "User does not have permission to create/modify that "
                    "submission", StatusCode.PERMISSION_DENIED
                )
            else:
                sess.add(submission)
                sess.commit()

            # build fileNameMap to be used in creating jobs
            self.build_file_map(request_params, FileHandler.FILE_TYPES, response_dict, upload_files, submission,
                                existing_submission)

            if not upload_files and existing_submission:
                raise ResponseException("Must include at least one file for an existing submission",
                                        StatusCode.CLIENT_ERROR)
            if not existing_submission:
                # don't add external files to existing submission
                for ext_file_type in FileHandler.EXTERNAL_FILE_TYPES:
                    filename = CONFIG_BROKER["".join([ext_file_type, "_file_name"])]

                    if not self.isLocal:
                        upload_name = "{}/{}".format(
                            submission.submission_id,
                            S3Handler.get_timestamped_filename(filename)
                        )
                    else:
                        upload_name = filename
                    response_dict[ext_file_type + "_key"] = upload_name
                    upload_files.append(FileHandler.UploadFile(
                        file_type=ext_file_type,
                        upload_name=upload_name,
                        file_name=filename,
                        file_letter=FILE_TYPE_DICT_LETTER[FILE_TYPE_DICT[ext_file_type]]
                    ))

            self.create_response_dict_for_submission(upload_files, submission, existing_submission, response_dict,
                                                     create_credentials)
            return JsonResponse.create(StatusCode.OK, response_dict)
        except (ValueError, TypeError, NotImplementedError) as e:
            return JsonResponse.error(e, StatusCode.CLIENT_ERROR)
        except ResponseException as e:
            # call error route directly, status code depends on exception
            return JsonResponse.error(e, e.status)
        except Exception as e:
            # unexpected exception, this is a 500 server error
            return JsonResponse.error(e, StatusCode.INTERNAL_ERROR)

    @staticmethod
    def check_submission_dates(start_date, end_date, is_quarter, existing_submission=None):
        """Check validity of incoming submission start and end dates."""
        # if any of the date fields are none, there should be an existing submission
        # otherwise, we shouldn't be here
        if None in (start_date, end_date, is_quarter) and existing_submission is None:
            raise ResponseException("An existing submission is required when start/end date"
                                    " or is_quarter aren't supplied", StatusCode.INTERNAL_ERROR)

        # convert submission start/end dates from the request into Python date
        # objects. if a date is missing, grab it from the existing submission
        # note: a previous check ensures that there's an existing submission
        # when the start/end dates are empty
        date_format = '%m/%Y'
        try:
            if start_date is not None:
                start_date = datetime.strptime(start_date, date_format).date()
            else:
                start_date = existing_submission.reporting_start_date
            if end_date is not None:
                end_date = datetime.strptime(end_date, date_format).date()
            else:
                end_date = existing_submission.reporting_end_date
        except ValueError:
            raise ResponseException("Date must be provided as MM/YYYY", StatusCode.CLIENT_ERROR,
                                    ValueError)

        # the front-end is doing date checks, but we'll also do a few server side to ensure
        # everything is correct when clients call the API directly
        if start_date > end_date:
            raise ResponseException(
                "Submission start date {} is after the end date {}".format(start_date, end_date),
                StatusCode.CLIENT_ERROR)

        # currently, broker allows quarterly submissions for a single quarter only. the front-end
        # handles this requirement, but since we have some downstream logic that depends on a
        # quarterly submission representing one quarter, we'll check server side as well
        is_quarter = is_quarter if is_quarter is not None else existing_submission.is_quarter_format
        if is_quarter is None:
            is_quarter = existing_submission.is_quarter_format
        if is_quarter:
            if relativedelta(end_date + relativedelta(months=1), start_date).months != 3:
                raise ResponseException(
                    "Quarterly submission must span 3 months", StatusCode.CLIENT_ERROR)
            if end_date.month % 3 != 0:
                raise ResponseException(
                    "Invalid end month for a quarterly submission: {}".format(end_date.month),
                    StatusCode.CLIENT_ERROR)

        return start_date, end_date

    @staticmethod
    def finalize(job_id):
        """ Set upload job in job tracker database to finished, allowing dependent jobs to be started

        Flask request should include key "upload_id", which holds the job_id for the file_upload job

        Returns:
        A flask response object, if successful just contains key "success" with value True, otherwise value is False
        """
        sess = GlobalDB.db().session
        response_dict = {}
        try:
            # Compare user ID with user who submitted job, if no match return 400
            job = sess.query(Job).filter_by(job_id=job_id).one()
            submission = sess.query(Submission).filter_by(submission_id=job.submission_id).one()
            if not current_user_can_on_submission('writer', submission):
                # This user cannot finalize this job
                raise ResponseException(
                    "Cannot finalize a job for a different agency",
                    StatusCode.CLIENT_ERROR
                )
            # Change job status to finished
            if job.job_type_id == JOB_TYPE_DICT["file_upload"]:
                mark_job_status(job_id, 'finished')
                response_dict["success"] = True
                return JsonResponse.create(StatusCode.OK, response_dict)
            else:
                raise ResponseException("Wrong job type for finalize route", StatusCode.CLIENT_ERROR)

        except (ValueError, TypeError) as e:
            return JsonResponse.error(e, StatusCode.CLIENT_ERROR)
        except ResponseException as e:
            return JsonResponse.error(e, e.status)
        except Exception as e:
            # Unexpected exception, this is a 500 server error
            return JsonResponse.error(e, StatusCode.INTERNAL_ERROR)

    def upload_file(self):
        """ Saves a file and returns the saved path.  Should only be used for local installs. """
        try:
            if self.isLocal:
                uploaded_file = request.files['file']
                if uploaded_file:
                    seconds = int((datetime.utcnow() - datetime(1970, 1, 1)).total_seconds())
                    filename = "".join([str(seconds), "_", secure_filename(uploaded_file.filename)])
                    path = os.path.join(self.serverPath, filename)
                    uploaded_file.save(path)
                    return_dict = {"path": path}
                    return JsonResponse.create(StatusCode.OK, return_dict)
                else:
                    raise ResponseException("Failure to read file",
                                            StatusCode.CLIENT_ERROR)
            else:
                raise ResponseException("Route Only Valid For Local Installs",
                                        StatusCode.CLIENT_ERROR)
        except (ValueError, TypeError) as e:
            return JsonResponse.error(e, StatusCode.CLIENT_ERROR)
        except ResponseException as e:
            return JsonResponse.error(e, e.status)
        except Exception as e:
            # Unexpected exception, this is a 500 server error
            return JsonResponse.error(e, StatusCode.INTERNAL_ERROR)

    def start_generation_job(self, job):
        """ Initiates a file generation job

        Args:
            job: the file generation job to start

        Returns:
            Tuple of boolean indicating successful start, and error response if False

        """
        sess = GlobalDB.db().session
        file_type_name = job.file_type.name
        file_type = job.file_type.letter_name

        try:
            if file_type in ['D1', 'D2']:
                # Populate start and end dates, these should be provided in
                # MM/DD/YYYY format, using calendar year (not fiscal year)
                request_dict = RequestDictionary(self.request)
                start_date = request_dict.get_value("start")
                end_date = request_dict.get_value("end")

                if not (StringCleaner.is_date(start_date) and StringCleaner.is_date(end_date)):
                    raise ResponseException(
                        "Start or end date cannot be parsed into a date",
                        StatusCode.CLIENT_ERROR
                    )
            elif file_type not in ["E", "F"]:
                raise ResponseException(
                    "File type must be either D1, D2, E or F",
                    StatusCode.CLIENT_ERROR
                )
        except ResponseException as e:
            return False, JsonResponse.error(e, e.status, file_type=file_type, status='failed')

        submission = sess.query(Submission).filter_by(submission_id=job.submission_id).one()
        cgac_code = submission.cgac_code

        # Generate and upload file to S3
        job = self.add_generation_job_info(file_type_name=file_type_name, job=job)
        upload_file_name, timestamped_name = job.filename, job.original_filename

        if file_type in ["D1", "D2"]:
            logger.debug('Adding job info for job id of %s', job.job_id)
            return self.add_job_info_for_d_file(upload_file_name, timestamped_name, submission.submission_id, file_type,
                                                file_type_name, start_date, end_date, cgac_code, job)
        elif file_type == 'E':
            generate_e_file.delay(
                submission.submission_id, job.job_id, timestamped_name,
                upload_file_name, self.isLocal)
        elif file_type == 'F':
            generate_f_file.delay(
                submission.submission_id, job.job_id, timestamped_name,
                upload_file_name, self.isLocal)

        return True, None

    def add_job_info_for_d_file(self, upload_file_name, timestamped_name, submission_id, file_type, file_type_name,
                                start_date, end_date, cgac_code, job):
        """ Populates upload and validation job objects with start and end dates, filenames, and status

        Args:
            upload_file_name - Filename to use on S3
            timestamped_name - Version of filename without user ID
            submission_id - Submission to add D files to
            file_type - File type as either "D1" or "D2"
            file_type_name - Full name of file type
            start_date - Beginning of period for D file
            end_date - End of period for D file
            cgac_code - Agency to generate D file for
            job - Job object for upload job
        """
        sess = GlobalDB.db().session
        val_job = sess.query(Job).filter_by(
            submission_id=submission_id,
            file_type_id=FILE_TYPE_DICT[file_type_name],
            job_type_id=JOB_TYPE_DICT['csv_record_validation']
        ).one()
        try:
            val_job.filename = upload_file_name
            val_job.original_filename = timestamped_name
            val_job.job_status_id = JOB_STATUS_DICT["waiting"]
            job.start_date = datetime.strptime(start_date, "%m/%d/%Y").date()
            job.end_date = datetime.strptime(end_date, "%m/%d/%Y").date()
            val_job.start_date = datetime.strptime(start_date, "%m/%d/%Y").date()
            val_job.end_date = datetime.strptime(end_date, "%m/%d/%Y").date()
        except ValueError as e:
            # Date was not in expected format
            exc = ResponseException(str(e), StatusCode.CLIENT_ERROR, ValueError)
            return False, JsonResponse.error(
                exc, exc.status, url="", start="", end="",
                file_type=file_type
            )

        error = self.call_d_file_api(file_type_name, cgac_code, start_date, end_date, job, val_job)

        return not error, error

    def call_d_file_api(self, file_type_name, cgac_code, start_date, end_date, job, val_job=None):
        """ Call D file API, return True if results found, False otherwise """
        file_type = FILE_TYPE_DICT_LETTER[FILE_TYPE_DICT[file_type_name]]
        task_key = FileHandler.create_generation_task(job.job_id)

        if not self.isLocal:
            # Create file D API URL with dates and callback URL
            api_url = FileHandler.get_d_file_url(task_key, file_type_name, cgac_code, start_date, end_date)

            logger.debug('Calling D file API => %s', api_url)
            try:
                # Check for numFound = 0
                if "numFound='0'" in get_xml_response_content(api_url):
                    sess = GlobalDB.db().session
                    # No results found, skip validation and mark as finished
                    sess.query(JobDependency). \
                        filter(JobDependency.prerequisite_id == job.job_id). \
                        delete(synchronize_session='fetch')
                    mark_job_status(job.job_id, "finished")
                    job.filename = None

                    if val_job is not None:
                        mark_job_status(val_job.job_id, "finished")
                        # Create File object for this validation job
                        val_file = create_file_if_needed(val_job.job_id, filename=val_job.filename)
                        val_file.file_status_id = FILE_STATUS_DICT['complete']
                        val_job.number_of_rows = 0
                        val_job.number_of_rows_valid = 0
                        val_job.file_size = 0
                        val_job.number_of_errors = 0
                        val_job.number_of_warnings = 0
                        val_job.filename = None
                        # Update last validated date
                        val_job.last_validated = datetime.utcnow()
                    sess.commit()
            except Timeout as e:
                exc = ResponseException(str(e), StatusCode.CLIENT_ERROR, Timeout)
                return JsonResponse.error(e, exc.status, url="", start="", end="", file_type=file_type)
        else:
            self.complete_generation(task_key, file_type)

    def download_file(self, local_file_path, file_url):
        """ Download a file locally from the specified URL, returns True if successful """
        if not self.isLocal:
            with open(local_file_path, "w") as file:
                # get request
                response = requests.get(file_url)
                if response.status_code != 200:
                    # Could not download the file, return False
                    return False
                # write to file
                response.encoding = "utf-8"
                file.write(response.text)
                return True
        elif not os.path.isfile(file_url):
            raise ResponseException('{} does not exist'.format(file_url),
                                    StatusCode.INTERNAL_ERROR)
        elif not os.path.isdir(os.path.dirname(local_file_path)):
            dirname = os.path.dirname(local_file_path)
            raise ResponseException('{} folder does not exist'.format(dirname),
                                    StatusCode.INTERNAL_ERROR)
        else:
            copyfile(file_url, local_file_path)
            return True

    def load_d_file(self, url, upload_name, timestamped_name, job_id, is_local):
        """ Pull D file from specified URL and write to S3 """
        sess = GlobalDB.db().session
        try:
            full_file_path = "".join([CONFIG_BROKER['d_file_storage_path'], timestamped_name])

            logger.debug('Downloading file...')
            if not self.download_file(full_file_path, url):
                # Error occurred while downloading file, mark job as failed and record error message
                mark_job_status(job_id, "failed")
                job = sess.query(Job).filter_by(job_id=job_id).one()
                file_type = job.file_type.name
                if file_type == "award":
                    source = "ASP"
                elif file_type == "award_procurement":
                    source = "FPDS"
                else:
                    source = "unknown source"
                job.error_message = "A problem occurred receiving data from {}".format(source)

                raise ResponseException(job.error_message, StatusCode.CLIENT_ERROR)
            lines = get_lines_from_csv(full_file_path)

            write_csv(timestamped_name, upload_name, is_local, lines[0], lines[1:])

            logger.debug('Marking job id of %s', job_id)
            mark_job_status(job_id, "finished")
            return {"message": "Success", "file_name": timestamped_name}
        except Exception as e:
            logger.exception('Exception caught => %s', e)
            # Log the error
            JsonResponse.error(e, 500)
            sess.query(Job).filter_by(job_id=job_id).one().error_message = str(e)
            mark_job_status(job_id, "failed")
            sess.commit()
            raise e

    def generate_file(self, submission_id, file_type):
        """ Start a file generation job for the specified file type """
        logger.debug('Starting D file generation')
        logger.debug('Submission ID = %s / File type = %s',
                     submission_id, file_type)

        sess = GlobalDB.db().session

        # Check permission to submission
        error = submission_error(submission_id, file_type)
        if error:
            return error

        job = sess.query(Job).filter_by(
            submission_id=submission_id,
            file_type_id=FILE_TYPE_DICT_LETTER_ID[file_type],
            job_type_id=JOB_TYPE_DICT['file_upload']
        ).one()

        try:
            # Check prerequisites on upload job
            if not run_job_checks(job.job_id):
                raise ResponseException(
                    "Must wait for completion of prerequisite validation job",
                    StatusCode.CLIENT_ERROR
                )
        except ResponseException as exc:
            return JsonResponse.error(exc, exc.status)

        success, error_response = self.start_generation_job(job)

        logger.debug('Finished start_generation_job method')
        if not success:
            # If not successful, set job status as "failed"
            mark_job_status(job.job_id, "failed")
            return error_response

        # Return same response as check generation route
        submission = sess.query(Submission).\
            filter_by(submission_id=submission_id).\
            one()
        return self.check_generation(submission, file_type)

    def generate_detached_file(self, file_type, cgac_code, start, end):
        """ Start a file generation job for the specified file type """
        logger.debug("Starting detached D file generation")

        # check if date format is MM/DD/YYYY
        if not (StringCleaner.is_date(start) and StringCleaner.is_date(end)):
            raise ResponseException("Start or end date cannot be parsed into a date", StatusCode.CLIENT_ERROR)

        # add job info
        file_type_name = FILE_TYPE_DICT_ID[FILE_TYPE_DICT_LETTER_ID[file_type]]
        new_job = self.add_generation_job_info(
            file_type_name=file_type_name,
            dates={'start_date': start, 'end_date': end}
        )

        result = self.call_d_file_api(file_type_name, cgac_code, start, end, new_job)

        # Return same response as check generation route
        return result or self.check_detached_generation(new_job.job_id)

    def upload_detached_file(self, create_credentials):
        """ Builds S3 URLs for a set of detached files and adds all related jobs to job tracker database

        Flask request should include keys from FILE_TYPES class variable above

        Arguments:
            create_credentials - If True, will create temporary credentials for S3 uploads

        Returns:
        Flask response returned will have key_url and key_id for each key in the request
        key_url is the S3 URL for uploading
        key_id is the job id to be passed to the finalize_submission route
        """
        logger.debug("Starting detached D file upload")
        sess = GlobalDB.db().session
        try:
            response_dict = {}
            upload_files = []
            request_params = RequestDictionary.derive(self.request)

            # unfortunately, field names in the request don't match
            # field names in the db/response. create a mapping here.
            request_job_mapping = {
                "reporting_period_start_date": "reporting_start_date",
                "reporting_period_end_date": "reporting_end_date"
            }

            job_data = {}
            # Check for existing submission
            existing_submission_id = request_params.get('existing_submission_id')
            if existing_submission_id:
                existing_submission = True
                existing_submission_obj = sess.query(Submission).\
                    filter_by(submission_id=existing_submission_id).\
                    one()
                jobs = sess.query(Job).filter(Job.submission_id == existing_submission_id)
                # set all jobs to their initial status of "waiting"
                jobs[0].job_status_id = JOB_STATUS_DICT['waiting']
                sess.commit()

            else:
                existing_submission = None
                existing_submission_obj = None

            for request_field, submission_field in request_job_mapping.items():
                if request_field in request_params:
                    job_data[submission_field] = request_params[request_field]
                # all of those fields are required
                # unless existing_submission_id exists
                elif 'existing_submission_id' not in request_params and request_field in request_params:
                    raise ResponseException('{} is required'.format(request_field), StatusCode.CLIENT_ERROR, ValueError)

            if existing_submission_obj is not None:
                formatted_start_date = existing_submission_obj.reporting_start_date
                formatted_end_date = existing_submission_obj.reporting_end_date
                cgac_code = existing_submission_obj.cgac_code
            else:
                sub_tier_agency = sess.query(SubTierAgency).\
                    filter_by(sub_tier_agency_code=request_params["agency_code"]).one()
                cgac_code = sub_tier_agency.cgac.cgac_code
                date_format = '%d/%m/%Y'
                try:
                    # convert submission start/end dates from the request into Python date objects
                    formatted_start_date = datetime.strptime(job_data['reporting_start_date'], date_format).date()
                    formatted_end_date = datetime.strptime(job_data['reporting_end_date'], date_format).date()
                except ValueError:
                    raise ResponseException("Date must be provided as DD/MM/YYYY", StatusCode.CLIENT_ERROR, ValueError)

            # get the cgac code associated with this sub tier agency
            job_data["cgac_code"] = cgac_code
            job_data["d2_submission"] = True
            job_data['reporting_start_date'] = formatted_start_date
            job_data['reporting_end_date'] = formatted_end_date

            # the front-end is doing date checks, but we'll also do a few server side to ensure everything is correct
            # when clients call the API directly
            if job_data.get('reporting_start_date') > job_data.get('reporting_end_date'):
                raise ResponseException("Submission start date {} is after the end date {}".format(
                        job_data.get('reporting_start_date'), job_data.get('reporting_end_date')),
                        StatusCode.CLIENT_ERROR)

            if not current_user_can('writer', job_data["cgac_code"]):
                raise ResponseException("User does not have permission to create jobs for this agency",
                                        StatusCode.PERMISSION_DENIED)

            submission = create_submission(g.user.user_id, job_data, existing_submission_obj)
            sess.add(submission)
            sess.commit()
            if existing_submission_obj is None:
                sub_tier_agency_id = sub_tier_agency.sub_tier_agency_id
                sub_tier_affiliation = SubmissionSubTierAffiliation(submission_id=submission.submission_id,
                                                                    sub_tier_agency_id=sub_tier_agency_id)
                sess.add(sub_tier_affiliation)
                sess.commit()

            # build fileNameMap to be used in creating jobs
            self.build_file_map(request_params, ['detached_award'], response_dict, upload_files, submission)

            self.create_response_dict_for_submission(upload_files, submission, existing_submission,
                                                     response_dict, create_credentials)
            return JsonResponse.create(StatusCode.OK, response_dict)
        except (ValueError, TypeError, NotImplementedError) as e:
            return JsonResponse.error(e, StatusCode.CLIENT_ERROR)
        except ResponseException as e:
            # call error route directly, status code depends on exception
            return JsonResponse.error(e, e.status)
        except Exception as e:
            # unexpected exception, this is a 500 server error
            return JsonResponse.error(e, StatusCode.INTERNAL_ERROR)
        except:
            return JsonResponse.error(Exception("Failed to catch exception"), StatusCode.INTERNAL_ERROR)

    @staticmethod
    def check_detached_generation(job_id):
        """ Return information about file generation jobs

        Returns:
            Response object with keys job_id, status, file_type, url, message, start, and end.
        """
        sess = GlobalDB.db().session

        # We want to user first() here so we can see if the job is None so we can mark
        # the status as invalid to indicate that a status request is invoked for a job that
        # isn't created yet
        upload_job = sess.query(Job).filter_by(job_id=job_id).one_or_none()

        response_dict = {'job_id': job_id, 'status': '', 'file_type': '', 'message': '', 'url': '',
                         'start': '', 'end': ''}

        if upload_job is None:
            response_dict['status'] = 'invalid'
            response_dict['message'] = 'No generation job found with the specified ID'
            return JsonResponse.create(StatusCode.OK, response_dict)

        file_type = FILE_TYPE_DICT_LETTER[upload_job.file_type_id]
        response_dict["status"] = JOB_STATUS_DICT_ID[upload_job.job_status_id]
        response_dict["file_type"] = file_type
        response_dict["message"] = upload_job.error_message or ""
        if upload_job.filename is None:
            response_dict["url"] = "#"
        elif CONFIG_BROKER["use_aws"]:
            path, file_name = upload_job.filename.split("/")
            response_dict["url"] = S3Handler().get_signed_url(path=path, file_name=file_name, bucket_route=None,
                                                              method="GET")
        else:
            response_dict["url"] = upload_job.filename

        response_dict["start"] = upload_job.start_date.strftime(
            "%m/%d/%Y") if upload_job.start_date is not None else ""
        response_dict["end"] = upload_job.end_date.strftime("%m/%d/%Y") if upload_job.end_date is not None else ""

        return JsonResponse.create(StatusCode.OK, response_dict)

    @staticmethod
    def check_generation(submission, file_type):
        """ Return information about file generation jobs

        Returns:
            Response object with keys status, file_type, url, message.
            If file_type is D1 or D2, also includes start and end.
        """
        sess = GlobalDB.db().session

        upload_job = sess.query(Job).filter_by(
            submission_id=submission.submission_id,
            file_type_id=FILE_TYPE_DICT_LETTER_ID[file_type],
            job_type_id=JOB_TYPE_DICT['file_upload']
        ).one()

        if file_type in ["D1", "D2"]:
            validation_job = sess.query(Job).filter_by(
                submission_id=submission.submission_id,
                file_type_id=FILE_TYPE_DICT_LETTER_ID[file_type],
                job_type_id=JOB_TYPE_DICT['csv_record_validation']
            ).one()
        else:
            validation_job = None
        response_dict = {
            'status': map_generate_status(upload_job, validation_job),
            'file_type': file_type,
            'message': upload_job.error_message or ""
        }
        if upload_job.filename is None:
            response_dict["url"] = "#"
        elif CONFIG_BROKER["use_aws"]:
            path, file_name = upload_job.filename.split("/")
            response_dict["url"] = S3Handler().get_signed_url(path=path, file_name=file_name, bucket_route=None,
                                                              method="GET")
        else:
            response_dict["url"] = upload_job.filename

        # Pull start and end from jobs table if D1 or D2
        if file_type in ["D1", "D2"]:
            response_dict["start"] = upload_job.start_date.strftime("%m/%d/%Y") if upload_job.start_date else ""
            response_dict["end"] = upload_job.end_date.strftime("%m/%d/%Y") if upload_job.end_date else ""

        return JsonResponse.create(StatusCode.OK, response_dict)

    @staticmethod
    def submit_detached_file(submission):
        """ Submits the FABS upload file associated with the submission ID """
        # Check to make sure it's a d2 submission
        if not submission.d2_submission:
            raise ResponseException("Submission is not a FABS submission", StatusCode.CLIENT_ERROR)

        # Check to make sure it isn't already a published submission
        if submission.publish_status_id != PUBLISH_STATUS_DICT['unpublished']:
            raise ResponseException("Submission has already been published", StatusCode.CLIENT_ERROR)

        # if it's an unpublished FABS submission, we can start the process
        sess = GlobalDB.db().session
        submission_id = submission.submission_id

        try:
            # get all valid lines for this submission
            query = sess.query(DetachedAwardFinancialAssistance).\
                filter_by(is_valid=True, submission_id=submission_id).all()

            for row in query:
                # if it is not a delete row
                if row.correction_late_delete_ind is None or row.correction_late_delete_ind.upper() != "D":
                    # remove all keys in the row that are not in the intermediate table
                    temp_obj = row.__dict__
                    temp_obj.pop('detached_award_financial_assistance_id', None)
                    temp_obj.pop('submission_id', None)
                    temp_obj.pop('job_id', None)
                    temp_obj.pop('row_number', None)
                    temp_obj.pop('is_valid', None)
                    temp_obj.pop('_sa_instance_state', None)
                    # if it is a new row, just insert it
                    if row.correction_late_delete_ind is None:
                        new_row = PublishedAwardFinancialAssistance(**temp_obj)
                        sess.add(new_row)
                    # if it's a correction row, check if it exists
                    else:
                        check_row = sess.query(PublishedAwardFinancialAssistance).\
                            filter_by(fain=row.fain, uri=row.uri,
                                      awarding_sub_tier_agency_c=row.awarding_sub_tier_agency_c,
                                      award_modification_amendme=row.award_modification_amendme).one_or_none()
                        # if the row exists, update the existing row
                        if check_row:
                            sess.query(PublishedAwardFinancialAssistance).\
                                filter_by(fain=row.fain, uri=row.uri,
                                          awarding_sub_tier_agency_c=row.awarding_sub_tier_agency_c,
                                          award_modification_amendme=row.award_modification_amendme).\
                                update(temp_obj, synchronize_session=False)
                        # if the row doesn't exist, add a new one
                        else:
                            new_row = PublishedAwardFinancialAssistance(**temp_obj)
                            sess.add(new_row)
                # if it is a delete row, delete the associated row from the list
                else:
                    sess.query(PublishedAwardFinancialAssistance).\
                        filter_by(fain=row.fain, uri=row.uri,
                                  awarding_sub_tier_agency_c=row.awarding_sub_tier_agency_c,
                                  award_modification_amendme=row.award_modification_amendme).delete()
            sess.commit()
        except Exception as e:
            # rollback the changes if there are any errors. We want to submit everything together
            sess.rollback()
            return JsonResponse.error(e, StatusCode.INTERNAL_ERROR)

        sess.query(Submission).filter_by(submission_id=submission_id).\
            update({"publish_status_id": PUBLISH_STATUS_DICT['published'], "certifying_user_id": g.user.user_id},
                   synchronize_session=False)
        certify_history = CertifyHistory(created_at=datetime.utcnow(), user_id=g.user.user_id,
                                         submission_id=submission_id)
        sess.add(certify_history)
        sess.commit()
        response_dict = {"submission_id": submission_id}
        return JsonResponse.create(StatusCode.OK, response_dict)

    def get_protected_files(self):
        """ Returns a set of urls to protected files on the help page """
        response = {}
        if self.isLocal:
            response["urls"] = {}
            return JsonResponse.create(StatusCode.CLIENT_ERROR, response)

        response["urls"] = self.s3manager.get_file_urls(bucket_name=CONFIG_BROKER["static_files_bucket"],
                                                        path=CONFIG_BROKER["help_files_path"])
        return JsonResponse.create(StatusCode.OK, response)

    def complete_generation(self, generation_id, file_type=None):
        """ For files D1 and D2, the API uses this route as a callback to load the generated file.
        Requires an 'href' key in the request that specifies the URL of the file to be downloaded

        Args:
            generation_id - Unique key stored in file_generation_task table, used in callback to
                identify which submission this file is for.
            file_type - the type of file to be generated, D1 or D2. Only used when calling
                complete_generation for local development

        """
        sess = GlobalDB.db().session
        try:
            if generation_id is None:
                raise ResponseException("Must include a generation ID", StatusCode.CLIENT_ERROR)

            if not self.isLocal:
                # Pull url from request
                request_dict = RequestDictionary.derive(self.request)
                logger.debug('Request content => %s', request_dict)

                if 'href' not in request_dict:
                    raise ResponseException("Request must include href key with URL of D file", StatusCode.CLIENT_ERROR)

                url = request_dict['href']
                logger.debug('Download URL => %s', url)
            else:
                if file_type == "D1":
                    url = CONFIG_SERVICES["d1_file_path"]
                else:
                    url = CONFIG_SERVICES["d2_file_path"]

            # Pull information based on task key
            logger.debug('Pulling information based on task key...')
            task = sess.query(FileGenerationTask).filter(FileGenerationTask.generation_task_key == generation_id).one()
            job = sess.query(Job).filter_by(job_id=task.job_id).one()
            logger.debug('Loading D file...')
            result = self.load_d_file(url, job.filename, job.original_filename, job.job_id, self.isLocal)
            logger.debug('Load D file result => %s', result)
            return JsonResponse.create(StatusCode.OK, {"message": "File loaded successfully"})
        except ResponseException as e:
            return JsonResponse.error(e, e.status)
        except NoResultFound:
            # Did not find file generation task
            return JsonResponse.error(ResponseException("Generation task key not found", StatusCode.CLIENT_ERROR),
                                      StatusCode.CLIENT_ERROR)

    @staticmethod
    def get_d_file_url(task_key, file_type_name, cgac_code, start_date, end_date):
        """ Compiles the URL to be called in order to generate the D files """
        callback = "{}://{}:{}/v1/complete_generation/{}/".format(CONFIG_SERVICES["protocol"],
                                                                  CONFIG_SERVICES["broker_api_host"],
                                                                  CONFIG_SERVICES["broker_api_port"], task_key)
        logger.debug('Callback URL for %s: %s', FILE_TYPE_DICT_LETTER[FILE_TYPE_DICT[file_type_name]], callback)
        url = CONFIG_BROKER["".join([file_type_name, "_url"])].format(cgac_code, start_date, end_date, callback)
        return url

    @staticmethod
    def create_generation_task(job_id):
        sess = GlobalDB.db().session
        task_key = uuid4()
        task = FileGenerationTask(generation_task_key=task_key, job_id=job_id)
        sess.add(task)
        sess.commit()
        return task.generation_task_key

    def add_generation_job_info(self, file_type_name, job=None, dates=None):
        # if job is None, that means the info being added is for detached d file generation
        sess = GlobalDB.db().session

        if job is None:
            job = Job(job_type_id=JOB_TYPE_DICT['file_upload'], user_id=g.user.user_id,
                      file_type_id=FILE_TYPE_DICT[file_type_name], start_date=dates['start_date'],
                      end_date=dates['end_date'])
            sess.add(job)

        timestamped_name = S3Handler.get_timestamped_filename(
            CONFIG_BROKER["".join([str(file_type_name), "_file_name"])])
        if self.isLocal:
            upload_file_name = "".join([CONFIG_BROKER['broker_files'], timestamped_name])
        else:
            upload_file_name = "".join([str(job.submission_id), "/", timestamped_name])

        # This will update the reference so no need to return the job, just the upload and timestamped file names
        job.filename = upload_file_name
        job.original_filename = timestamped_name
        job.job_status_id = JOB_STATUS_DICT["running"]
        sess.commit()

        return job

    def build_file_map(self, request_params, file_type_list, response_dict, upload_files, submission,
                       existing_submission=False):
        """ build fileNameMap to be used in creating jobs """
        for file_type in file_type_list:
            # if file_type not included in request, and this is an update to an existing submission, skip it
            if not request_params.get(file_type):
                if existing_submission:
                    continue
                # this is a new submission, all files are required
                raise ResponseException("Must include all required files for new submission", StatusCode.CLIENT_ERROR)

            file_name = request_params.get(file_type)
            if file_name:
                if not self.isLocal:
                    upload_name = "{}/{}".format(
                        submission.submission_id,
                        S3Handler.get_timestamped_filename(file_name)
                    )
                else:
                    upload_name = file_name

                response_dict[file_type + "_key"] = upload_name
                upload_files.append(FileHandler.UploadFile(
                    file_type=file_type,
                    upload_name=upload_name,
                    file_name=file_name,
                    file_letter=FILE_TYPE_DICT_LETTER[FILE_TYPE_DICT[file_type]]
                ))

    def create_response_dict_for_submission(self, upload_files, submission, existing_submission, response_dict,
                                            create_credentials):
        file_job_dict = create_jobs(upload_files, submission, existing_submission)
        for file_type in file_job_dict.keys():
            if "submission_id" not in file_type:
                response_dict[file_type + "_id"] = file_job_dict[file_type]
        if create_credentials and not self.isLocal:
            self.s3manager = S3Handler(CONFIG_BROKER["aws_bucket"])
            response_dict["credentials"] = self.s3manager.get_temporary_credentials(g.user.user_id)
        else:
            response_dict["credentials"] = {"AccessKeyId": "local", "SecretAccessKey": "local",
                                            "SessionToken": "local", "Expiration": "local"}

        response_dict["submission_id"] = file_job_dict["submission_id"]
        if self.isLocal:
            response_dict["bucket_name"] = CONFIG_BROKER["broker_files"]
        else:
            response_dict["bucket_name"] = CONFIG_BROKER["aws_bucket"]

    @staticmethod
    def restart_validation(submission):
        # update all validation jobs to "ready"
        sess = GlobalDB.db().session
        initial_file_types = [FILE_TYPE_DICT['appropriations'], FILE_TYPE_DICT['program_activity'],
                              FILE_TYPE_DICT['award_financial']]

        jobs = sess.query(Job).filter(Job.submission_id == submission.submission_id).all()

        # set all jobs to their initial status of "waiting"
        for job in jobs:
            job.job_status_id = JOB_STATUS_DICT['waiting']

        # update upload jobs to "running", only for files A, B, and C
        upload_jobs = [job for job in jobs if job.job_type_id in [JOB_TYPE_DICT['file_upload']] and
                       job.file_type_id in initial_file_types]

        for job in upload_jobs:
            job.job_status_id = JOB_STATUS_DICT['running']
        sess.commit()

        # call finalize job for the upload jobs for files A, B, and C which will kick off the rest of
        for job in upload_jobs:
            FileHandler.finalize(job.job_id)

        return JsonResponse.create(StatusCode.OK, {"message": "Success"})

    def move_certified_files(self, submission):
        sess = GlobalDB.db().session
        # Putting this here for now, get the uploads list
        jobs = sess.query(Job).filter(Job.submission_id == submission.submission_id,
                                      Job.job_type_id == JOB_TYPE_DICT['file_upload'],
                                      Job.filename.isnot(None)).all()
        original_bucket = CONFIG_BROKER['aws_bucket']
        new_bucket = CONFIG_BROKER['certified_bucket']
        for job in jobs:
            old_path_sections = job.filename.split("/")
            new_path = '{}/{}/{}/{}'.format(submission.cgac_code, submission.reporting_fiscal_year,
                                            submission.reporting_fiscal_period // 3, old_path_sections[-1])
            self.s3manager.copy_file(original_bucket=original_bucket,
                                     new_bucket=new_bucket,
                                     original_path=job.filename, new_path=new_path)


def narratives_for_submission(submission):
    """Fetch narratives for this submission, indexed by file letter"""
    sess = GlobalDB.db().session
    result = {letter: '' for letter in FILE_TYPE_DICT_LETTER.values()}
    narratives = sess.query(SubmissionNarrative).\
        filter_by(submission_id=submission.submission_id)
    for narrative in narratives:
        letter = FILE_TYPE_DICT_LETTER[narrative.file_type_id]
        result[letter] = narrative.narrative
    return JsonResponse.create(StatusCode.OK, result)


def update_narratives(submission, narratives_json):
    """Clear existing narratives and replace them with the provided set. We
    assume narratives_json contains non-empty strings (i.e. that it's been
    cleaned)"""
    sess = GlobalDB.db().session
    sess.query(SubmissionNarrative).\
        filter_by(submission_id=submission.submission_id).\
        delete(synchronize_session='fetch')     # fetch just in case
    narratives = []
    for file_type_id, letter in FILE_TYPE_DICT_LETTER.items():
        if letter in narratives_json:
            narratives.append(SubmissionNarrative(
                submission_id=submission.submission_id,
                file_type_id=file_type_id,
                narrative=narratives_json[letter]
            ))
    sess.add_all(narratives)
    sess.commit()

    return JsonResponse.create(StatusCode.OK, {})


def _split_csv(string):
    """Split string into a list, excluding empty strings"""
    if string is None:
        return []
    return [n.strip() for n in string.split(',') if n]


def job_to_dict(job):
    """Convert a Job model into a dictionary, ready to be serialized as JSON"""
    sess = GlobalDB.db().session

    job_info = {
        'job_id': job.job_id,
        'job_status': job.job_status_name,
        'job_type': job.job_type_name,
        'filename': job.original_filename,
        'file_size': job.file_size,
        'number_of_rows': job.number_of_rows,
        'file_type': job.file_type_name or '',
    }

    # @todo replace with relationships
    file_results = sess.query(File).filter_by(job_id=job.job_id).one_or_none()
    if file_results is None:
        # Job ID not in error database, probably did not make it to
        # validation, or has not yet been validated
        job_info.update(
            file_status="",
            error_type="",
            error_data=[],
            warning_data=[],
            missing_headers=[],
            duplicated_headers=[],
        )
    else:
        # If job ID was found in file, we should be able to get header error
        # lists and file data. Get string of missing headers and parse as a
        # list
        job_info['file_status'] = file_results.file_status_name
        job_info['missing_headers'] = _split_csv(file_results.headers_missing)
        job_info["duplicated_headers"] = _split_csv(
            file_results.headers_duplicated)
        job_info["error_type"] = get_error_type(job.job_id)
        job_info["error_data"] = get_error_metrics_by_job_jd(
            job.job_id, job.job_type_name == 'validation',
            severity_id=RULE_SEVERITY_DICT['fatal']
        )
        job_info["warning_data"] = get_error_metrics_by_job_jd(
            job.job_id, job.job_type_name == 'validation',
            severity_id=RULE_SEVERITY_DICT['warning']
        )
    return job_info


def reporting_date(submission):
    """Format submission reporting date"""
    if submission.is_quarter_format:
        return 'Q{}/{}'.format(submission.reporting_fiscal_period // 3,
                               submission.reporting_fiscal_year)
    else:
        return submission.reporting_start_date.strftime("%m/%Y")


def submission_to_dict_for_status(submission):
    """Convert a Submission model into a dictionary, ready to be serialized as
    JSON for the get_status function"""
    sess = GlobalDB.db().session

    number_of_rows = sess.query(func.sum(Job.number_of_rows)).\
        filter_by(submission_id=submission.submission_id).\
        scalar() or 0

    # @todo replace with a relationship
    cgac = sess.query(CGAC).\
        filter_by(cgac_code=submission.cgac_code).one_or_none()
    if cgac:
        agency_name = cgac.agency_name
    else:
        agency_name = ''

    relevant_job_types = (JOB_TYPE_DICT['csv_record_validation'],
                          JOB_TYPE_DICT['validation'])
    relevant_jobs = sess.query(Job).filter(
        Job.submission_id == submission.submission_id,
        Job.job_type_id.in_(relevant_job_types)
    )

    revalidation_threshold = sess.query(RevalidationThreshold).one_or_none()
    last_validated = get_last_validated_date(submission.submission_id)

    return {
        'cgac_code': submission.cgac_code,
        'agency_name': agency_name,
        'created_on': submission.created_at.strftime('%m/%d/%Y'),
        'number_of_errors': submission.number_of_errors,
        'number_of_rows': number_of_rows,
        'last_updated': submission.updated_at.strftime("%Y-%m-%dT%H:%M:%S"),
        'last_validated': last_validated,
        'revalidation_threshold':
            revalidation_threshold.revalidation_date.strftime('%m/%d/%Y') if revalidation_threshold else '',
        # Broker allows submission for a single quarter or a single month,
        # so reporting_period start and end dates reported by check_status
        # are always equal
        'reporting_period_start_date': reporting_date(submission),
        'reporting_period_end_date': reporting_date(submission),
        'jobs': [job_to_dict(job) for job in relevant_jobs],
        'publish_status': submission.publish_status.name,
        'quarterly_submission': submission.is_quarter_format
    }


def get_status(submission):
    """ Get description and status of all jobs in the submission specified in request object

    Returns:
        A flask response object to be sent back to client, holds a JSON where each job ID has a dictionary holding
        file_type, job_type, status, and filename
    """
    try:
        return JsonResponse.create(StatusCode.OK, submission_to_dict_for_status(submission))
    except ResponseException as e:
        return JsonResponse.error(e, e.status)
    except Exception as e:
        # Unexpected exception, this is a 500 server error
        return JsonResponse.error(e, StatusCode.INTERNAL_ERROR)


def get_error_metrics(submission):
    """Returns an Http response object containing error information for every
    validation job in specified submission """
    sess = GlobalDB.db().session
    return_dict = {}
    try:
        jobs = sess.query(Job).filter_by(submission_id=submission.submission_id)
        for job in jobs:
            if job.job_type.name == 'csv_record_validation':
                file_type = job.file_type.name
                data_list = get_error_metrics_by_job_jd(job.job_id)
                return_dict[file_type] = data_list
        return JsonResponse.create(StatusCode.OK, return_dict)
    except (ValueError, TypeError) as e:
        return JsonResponse.error(e, StatusCode.CLIENT_ERROR)
    except ResponseException as e:
        return JsonResponse.error(e, e.status)
    except Exception as e:
        # Unexpected exception, this is a 500 server error
        return JsonResponse.error(e, StatusCode.INTERNAL_ERROR)


def list_submissions(page, limit, certified, sort='modified', order='desc'):
    """ List submission based on current page and amount to display. If provided, filter based on
    certification status """
    sess = GlobalDB.db().session

    offset = limit * (page - 1)

    submission_columns = [Submission.submission_id, Submission.cgac_code, Submission.user_id,
                          Submission.publish_status_id, Submission.d2_submission, Submission.number_of_warnings,
                          Submission.number_of_errors, Submission.updated_at, Submission.reporting_start_date,
                          Submission.reporting_end_date]

    cgac_columns = [CGAC.cgac_code, CGAC.agency_name]
    user_columns = [User.user_id, User.name]

    columns_to_query = submission_columns + cgac_columns + user_columns

    cgac_codes = [aff.cgac.cgac_code for aff in g.user.affiliations]
    query = sess.query(*columns_to_query).\
        outerjoin(User, Submission.user_id == User.user_id). \
        outerjoin(CGAC, Submission.cgac_code == CGAC.cgac_code).\
        filter(Submission.d2_submission.is_(False))
    if not g.user.website_admin:
        query = query.filter(sa.or_(Submission.cgac_code.in_(cgac_codes),
                                    Submission.user_id == g.user.user_id))
    if certified != 'mixed':
        if certified == 'true':
            query = query.filter(Submission.publish_status_id != PUBLISH_STATUS_DICT['unpublished'])
        else:
            query = query.filter(Submission.publish_status_id == PUBLISH_STATUS_DICT['unpublished'])

    total_submissions = query.count()

    options = {
        'modified': {'model': Submission, 'col': 'updated_at'},
        'reporting': {'model': Submission, 'col': 'reporting_start_date'},
        'agency': {'model': CGAC, 'col': 'agency_name'},
        'submitted_by': {'model': User, 'col': 'name'}
    }

    if not options.get(sort):
        sort = 'modified'

    model = options[sort]['model']
    col = options[sort]['col']

    if order == 'desc':
        query = query.order_by(getattr(model, col).desc())
    else:
        query = query.order_by(getattr(model, col))

    query = query.limit(limit).offset(offset)

    return JsonResponse.create(StatusCode.OK, {
        "submissions": [serialize_submission(submission) for submission in query],
        "total": total_submissions
    })


def serialize_submission(submission):
    """Convert the provided submission into a dictionary in a schema the
    frontend expects"""
    status = get_submission_status(submission)
<<<<<<< HEAD
    if submission.user_id is None:
        submission_user_name = "No user"
    else:
        submission_user_name = submission.user.name

    if submission.certifying_user_id is None:
        certifying_user = ""
    else:
        certifying_user = submission.certifying_user.name

    cgac = sess.query(CGAC).\
        filter_by(cgac_code=submission.cgac_code).one_or_none()
=======
>>>>>>> 44dd0618

    return {
        "submission_id": submission.submission_id,
        "last_modified": submission.updated_at.strftime('%Y-%m-%d'),
        "status": status,
        "agency": submission.agency_name if submission.agency_name else 'N/A',
        # @todo why are these a different format?
        "reporting_start_date": str(submission.reporting_start_date),
        "reporting_end_date": str(submission.reporting_end_date),
        "user": {"user_id": submission.user_id,
<<<<<<< HEAD
                 "name": submission_user_name},
        "certifying_user": certifying_user,
        'publish_status': submission.publish_status.name,
=======
                 "name": submission.name if submission.name else "No User"}
>>>>>>> 44dd0618
    }


def submission_report_url(submission, warning, file_type, cross_type):
    """ Gets the signed URL for the specified file """
    file_name = report_file_name(
        submission.submission_id, warning, file_type, cross_type)
    if CONFIG_BROKER['local']:
        url = os.path.join(CONFIG_BROKER['broker_files'], file_name)
    else:
        url = S3Handler().get_signed_url("errors", file_name, method="GET")
    return JsonResponse.create(StatusCode.OK, {"url": url})


def get_cross_report_key(source_type, target_type, is_warning=False):
    """ Generate a key for cross-file error reports """
    if is_warning:
        return "cross_warning_{}-{}".format(source_type, target_type)
    else:
        return "cross_{}-{}".format(source_type, target_type)


def submission_error(submission_id, file_type):
    """ Check that submission exists and user has permission to it

    Args:
        submission_id:  ID of submission to check
        file_type: file type that has been requested

    Returns:
        A JsonResponse if there's an error, None otherwise
    """
    sess = GlobalDB.db().session

    submission = sess.query(Submission).filter_by(submission_id=submission_id).one_or_none()
    if submission is None:
        # Submission does not exist, change to 400 in this case since
        # route call specified a bad ID
        response_dict = {
            "message": "Submission does not exist",
            "file_type": file_type,
            "url": "#",
            "status": "failed"
        }
        if file_type in ('D1', 'D2'):
            # Add empty start and end dates
            response_dict["start"] = ""
            response_dict["end"] = ""
        return JsonResponse.error(NoResultFound, StatusCode.CLIENT_ERROR, **response_dict)

    if not current_user_can_on_submission('writer', submission):
        response_dict = {
            "message": "User does not have permission to view that submission",
            "file_type": file_type,
            "url": "#",
            "status": "failed"
        }
        if file_type in ('D1', 'D2'):
            # Add empty start and end dates
            response_dict["start"] = ""
            response_dict["end"] = ""
        return JsonResponse.create(StatusCode.PERMISSION_DENIED, response_dict)


def get_xml_response_content(api_url):
    """ Retrieve XML Response from the provided API url """
    result = requests.get(api_url, verify=False, timeout=120).text
    logger.debug('Result for %s: %s', api_url, result)
    return result


def get_lines_from_csv(file_path):
    """ Retrieve all lines from specified CSV file """
    lines = []
    with open(file_path) as file:
        for line in reader(file):
            lines.append(line)
    return lines


def map_generate_status(upload_job, validation_job=None):
    """ Maps job status to file generation statuses expected by frontend """
    sess = GlobalDB.db().session
    upload_status = upload_job.job_status.name
    if validation_job is None:
        errors_present = False
        validation_status = None
    else:
        validation_status = validation_job.job_status.name
        if check_number_of_errors_by_job_id(validation_job.job_id) > 0:
            errors_present = True
        else:
            errors_present = False

    response_status = FileHandler.STATUS_MAP[upload_status]
    if response_status == "failed" and upload_job.error_message is None:
        # Provide an error message if none present
        upload_job.error_message = "Upload job failed without error message"

    if validation_job is None:
        # No validation job, so don't need to check it
        sess.commit()
        return response_status

    if response_status == "finished":
        # Check status of validation job if present
        response_status = FileHandler.VALIDATION_STATUS_MAP[validation_status]
        if response_status == "finished" and errors_present:
            # If validation completed with errors, mark as failed
            response_status = "failed"
            upload_job.error_message = "Validation completed but row-level errors were found"

    if response_status == "failed":
        if upload_job.error_message is None and validation_job.error_message is None:
            if validation_status == "invalid":
                upload_job.error_message = "Generated file had file-level errors"
            else:
                upload_job.error_message = "Validation job had an internal error"

        elif upload_job.error_message is None:
            upload_job.error_message = validation_job.error_message
    sess.commit()
    return response_status<|MERGE_RESOLUTION|>--- conflicted
+++ resolved
@@ -25,9 +25,10 @@
 from dataactcore.models.jobModels import (
     FileGenerationTask, Job, Submission, SubmissionNarrative, JobDependency, SubmissionSubTierAffiliation,
     RevalidationThreshold, CertifyHistory)
+from dataactcore.models.userModel import User
 from dataactcore.models.lookups import (
-    FILE_TYPE_DICT, FILE_TYPE_DICT_LETTER, FILE_TYPE_DICT_LETTER_ID, PUBLISH_STATUS_DICT,
-    JOB_STATUS_DICT, JOB_TYPE_DICT, RULE_SEVERITY_DICT, FILE_TYPE_DICT_ID, JOB_STATUS_DICT_ID, FILE_STATUS_DICT)
+    FILE_TYPE_DICT, FILE_TYPE_DICT_LETTER, FILE_TYPE_DICT_LETTER_ID, PUBLISH_STATUS_DICT, JOB_STATUS_DICT,
+    JOB_TYPE_DICT, RULE_SEVERITY_DICT, FILE_TYPE_DICT_ID, JOB_STATUS_DICT_ID, FILE_STATUS_DICT, PUBLISH_STATUS_DICT_ID)
 from dataactcore.utils.jobQueue import generate_e_file, generate_f_file
 from dataactcore.utils.jsonResponse import JsonResponse
 from dataactcore.utils.report import get_cross_file_pairs, report_file_name
@@ -1269,7 +1270,7 @@
     submission_columns = [Submission.submission_id, Submission.cgac_code, Submission.user_id,
                           Submission.publish_status_id, Submission.d2_submission, Submission.number_of_warnings,
                           Submission.number_of_errors, Submission.updated_at, Submission.reporting_start_date,
-                          Submission.reporting_end_date]
+                          Submission.reporting_end_date, Submission.certifying_user_id]
 
     cgac_columns = [CGAC.cgac_code, CGAC.agency_name]
     user_columns = [User.user_id, User.name]
@@ -1322,21 +1323,11 @@
     """Convert the provided submission into a dictionary in a schema the
     frontend expects"""
     status = get_submission_status(submission)
-<<<<<<< HEAD
-    if submission.user_id is None:
-        submission_user_name = "No user"
-    else:
-        submission_user_name = submission.user.name
 
     if submission.certifying_user_id is None:
         certifying_user = ""
     else:
         certifying_user = submission.certifying_user.name
-
-    cgac = sess.query(CGAC).\
-        filter_by(cgac_code=submission.cgac_code).one_or_none()
-=======
->>>>>>> 44dd0618
 
     return {
         "submission_id": submission.submission_id,
@@ -1347,13 +1338,9 @@
         "reporting_start_date": str(submission.reporting_start_date),
         "reporting_end_date": str(submission.reporting_end_date),
         "user": {"user_id": submission.user_id,
-<<<<<<< HEAD
-                 "name": submission_user_name},
+                 "name": submission.name if submission.name else "No User"},
         "certifying_user": certifying_user,
-        'publish_status': submission.publish_status.name,
-=======
-                 "name": submission.name if submission.name else "No User"}
->>>>>>> 44dd0618
+        'publish_status': PUBLISH_STATUS_DICT_ID[submission.publish_status_id],
     }
 
 
