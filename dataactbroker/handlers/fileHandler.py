--- conflicted
+++ resolved
@@ -26,17 +26,11 @@
 from dataactcore.models.domainModels import (
     CGAC, FREC, CFDAProgram, SubTierAgency, Zips, States, CountyCode, CityCode, ZipCity)
 from dataactcore.models.errorModels import File
-<<<<<<< HEAD
+from dataactcore.models.stagingModels import (DetachedAwardFinancialAssistance, PublishedAwardFinancialAssistance,
+                                              FPDSContractingOffice)
 from dataactcore.models.stagingModels import DetachedAwardFinancialAssistance, PublishedAwardFinancialAssistance
 from dataactcore.models.jobModels import (Job, Submission, SubmissionNarrative, SubmissionSubTierAffiliation,
                                           RevalidationThreshold, CertifyHistory, CertifiedFilesHistory)
-=======
-from dataactcore.models.stagingModels import (DetachedAwardFinancialAssistance, PublishedAwardFinancialAssistance,
-                                              FPDSContractingOffice)
-from dataactcore.models.jobModels import (
-    FileGenerationTask, Job, Submission, SubmissionNarrative, SubmissionSubTierAffiliation, RevalidationThreshold,
-    CertifyHistory, CertifiedFilesHistory)
->>>>>>> 2d34dfc1
 from dataactcore.models.userModel import User
 from dataactcore.models.lookups import (
     FILE_TYPE_DICT, FILE_TYPE_DICT_LETTER, FILE_TYPE_DICT_LETTER_ID, PUBLISH_STATUS_DICT, JOB_STATUS_DICT,
