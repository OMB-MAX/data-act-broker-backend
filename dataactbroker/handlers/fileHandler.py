--- conflicted
+++ resolved
@@ -653,16 +653,8 @@
         cgac_code = submission.cgac_code
 
         # Generate and upload file to S3
-<<<<<<< HEAD
         job = self.add_generation_job_info(file_type_name=file_type_name, job=job)
         upload_file_name, timestamped_name = job.filename, job.original_filename
-=======
-        timestamped_name = s3UrlHandler.getTimestampedFilename(CONFIG_BROKER["".join([str(file_type_name),"_file_name"])])
-        if self.isLocal:
-            upload_file_name = "".join([CONFIG_BROKER['broker_files'], timestamped_name])
-        else:
-            upload_file_name = "{}/{}".format(g.user.user_id, timestamped_name)
->>>>>>> f202d632
 
         if file_type in ["D1", "D2"]:
             logger.debug('Adding job info for job id of %s', job.job_id)
@@ -896,79 +888,36 @@
             raise ResponseException("Start or end date cannot be parsed into a date", StatusCode.CLIENT_ERROR)
 
         # add job info
-<<<<<<< HEAD
         file_type_name = FILE_TYPE_DICT_ID[FILE_TYPE_DICT_LETTER_ID[file_type]]
         new_job = self.add_generation_job_info(file_type_name=file_type_name,
                                                dates={'start_date': start_date, 'end_date': end_date})
-=======
-        sess = GlobalDB.db().session
-        file_type_name = FILE_TYPE_DICT_ID[FILE_TYPE_DICT_LETTER_ID[file_type]]
-        timestamped_name = s3UrlHandler.getTimestampedFilename(CONFIG_BROKER["".join([str(file_type_name),"_file_name"])])
-        if self.isLocal:
-            upload_file_name = "".join([CONFIG_BROKER['broker_files'], timestamped_name])
-        else:
-            upload_file_name = "".join([str(g.user.user_id), "/", timestamped_name])
-
-        new_job = Job(filename=upload_file_name, original_filename=timestamped_name,
-                      job_status_id=JOB_STATUS_DICT['running'], job_type_id=JOB_TYPE_DICT['file_upload'],
-                      user_id=g.user.user_id, file_type_id=FILE_TYPE_DICT_LETTER_ID[file_type], start_date=start_date,
-                      end_date=end_date)
-
-        # need to add & commit the new job first so we can reference the job_id below for the task generation
-        sess.add(new_job)
-        sess.commit()
->>>>>>> f202d632
 
         result = self.call_d_file_api(file_type_name, cgac_code, start_date, end_date, new_job)
 
         # Return same response as check generation route
-<<<<<<< HEAD
         return result or self.check_detached_generation(new_job.job_id)
 
     def check_detached_generation(self, job_id=None):
-=======
-        return self.check_detached_generation(file_type)
-
-    def check_detached_generation(self, file_type=None):
->>>>>>> f202d632
         """ Return information about file generation jobs
 
         Returns:
             Response object with keys job_id, status, file_type, url, message, start, and end.
         """
-<<<<<<< HEAD
 
         if job_id is None:
             request_dict = RequestDictionary.derive(self.request)
             if 'job_id' not in request_dict:
                 raise ResponseException("Check detached generation route requires job_id", StatusCode.CLIENT_ERROR)
-=======
-        if file_type is None:
-            requestDict = RequestDictionary(self.request)
-            if not requestDict.exists("file_type"):
-                raise ResponseException("Check detached generation route requires file_type",
-                                        StatusCode.CLIENT_ERROR)
->>>>>>> f202d632
 
             job_id = request_dict['job_id']
 
         sess = GlobalDB.db().session
 
-<<<<<<< HEAD
         # We want to user first() here so we can see if the job is None so we can mark
         # the status as invalid to indicate that a status request is invoked for a job that
         # isn't created yet
         upload_job = sess.query(Job).filter_by(
             job_id=job_id).one_or_none()
-=======
-        # Get the last job created by the specified user (only care about the jobs that have a user id here
-        # since the generation is detached from a submission)
-        uploadJob = sess.query(Job).filter_by(
-            user_id=g.user.user_id,
-            file_type_id=FILE_TYPE_DICT_LETTER_ID[file_type],
-            job_type_id=JOB_TYPE_DICT['file_upload']
-        ).order_by(Job.created_at.desc()).first()
->>>>>>> f202d632
 
         response_dict = {'job_id': job_id, 'status': '', 'file_type': '', 'message': '', 'url': '', 'start': '', 'end': ''}
 
