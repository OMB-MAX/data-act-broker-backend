--- conflicted
+++ resolved
@@ -86,19 +86,11 @@
             responseDict= {}
             fileNameMap = []
             safeDictionary = RequestDictionary(self.request)
-<<<<<<< HEAD
-            for fileName in FileHandler.FILE_TYPES :
-                if safeDictionary.exists(fileName):
-                    if not self.isLocal:
-                        self.s3manager = s3UrlHandler(CONFIG_BROKER["aws_bucket"])
-                        uploadName = str(name)+"/"+s3UrlHandler.getTimestampedFilename(safeDictionary.getValue(fileName))
-=======
             for fileType in FileHandler.FILE_TYPES :
                 filename = safeDictionary.getValue(fileType)
                 if( safeDictionary.exists(fileType)) :
                     if(not self.isLocal):
                         uploadName =  str(name)+"/"+s3UrlHandler.getTimestampedFilename(filename)
->>>>>>> 28aec852
                     else:
                         uploadName = filename
                     responseDict[fileType+"_key"] = uploadName
