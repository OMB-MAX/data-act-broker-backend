from flask import session as flaskSession
from threading import Thread
import re
import time
from dateutil.parser import parse
from dataactcore.utils.requestDictionary import RequestDictionary
from dataactcore.utils.jsonResponse import JsonResponse
from dataactcore.utils.responseException import ResponseException
from dataactcore.utils.statusCode import StatusCode
from dataactbroker.handlers.userHandler import UserHandler
from dataactbroker.handlers.interfaceHolder import InterfaceHolder
from dataactbroker.handlers.aws.sesEmail import sesEmail
from dataactbroker.handlers.aws.session import LoginSession

class AccountHandler:
    """
    This class contains the login / logout  functions
    """
    # Handles login process, compares username and password provided
    FRONT_END = ""
    # Instance fields include request, response, logFlag, and logFile

    def __init__(self,request, interfaces = None, bcrypt = None):
        """

        Creates the Login Handler
        """
        self.request = request
        self.bcrypt = bcrypt
        if(interfaces != None):
            self.interfaces = interfaces
            self.userManager = interfaces.userDb

    def addInterfaces(self,interfaces):
        """ Add interfaces to an existing account handler """
        self.interfaces = interfaces
        self.userManager = interfaces.userDb

    def checkPassword(self,password):
        """Checks to make sure the password is valid"""
        if( re.search(r"[\[\]\{\}~!@#$%^,.?;<>]", password) is None or len(password) < 8 or re.search(r"\d", password) is None or
            re.search(r"[A-Z]", password) is None or re.search(r"[a-z]", password) is None) :
            return False
        return True

    def login(self,session):
        """

        Logs a user in if their password matches

        arguments:

        session  -- (Session) object from flask

        return the reponse object

        """
        try:
            safeDictionary = RequestDictionary(self.request)

            username = safeDictionary.getValue('username')

            password = safeDictionary.getValue('password')

            try:
                user  = self.interfaces.userDb.getUserByEmail(username)
            except Exception as e:
                raise ValueError("user name and or password invalid")

            if(not self.interfaces.userDb.checkStatus(user,"approved")):
                raise ValueError("user name and or password invalid")

            # Only check if user is active after they've logged in for the first time
            if user.last_login_date is not None and not self.isUserActive(user):
                raise ValueError("user name and or password invalid")

            try:
                if(self.interfaces.userDb.checkPassword(user,password,self.bcrypt)):
                    # We have a valid login
                    LoginSession.login(session,user.user_id)
                    permissionList = []
                    for permission in self.interfaces.userDb.getPermssionList():
                        if(self.interfaces.userDb.hasPermisson(user,permission.name)):
                            permissionList.append(permission.permission_type_id)
                    self.interfaces.userDb.updateLastLogin(user)
                    return JsonResponse.create(StatusCode.OK,{"message":"Login successful","user_id": int(user.user_id),"name":user.name,"title":user.title ,"agency":user.agency, "permissions" : permissionList})
                else :
                    raise ValueError("user name and or password invalid")
            except Exception as e:
                    LoginSession.logout(session)
                    raise ValueError("user name and or password invalid")

        except (TypeError, KeyError, NotImplementedError) as e:
            # Return a 400 with appropriate message
            return JsonResponse.error(e,StatusCode.CLIENT_ERROR)
        except ValueError as e:
            # Return a 401 for login denied
            return JsonResponse.error(e,StatusCode.LOGIN_REQUIRED)
        except Exception as e:
            # Return 500
            return JsonResponse.error(e,StatusCode.INTERNAL_ERROR)
        return self.response


    def logout(self,session):
        """

        This function removes the session from the session table if currently logged in, and then returns a success message

        arguments:

        session  -- (Session) object from flask

        return the reponse object

        """
        # Call session handler
        LoginSession.logout(session)
        return JsonResponse.create(StatusCode.OK,{"message":"Logout successful"})


    def register(self,system_email,session):
        """

        Save user's information into user database.  Associated request body should have keys 'email', 'name', 'agency', and 'title'

        arguments:

        system_email  -- (string) email used to send messages
        session  -- (Session) object from flask


        Returns message that registration is successful or error message that fields are not valid

        """
        def ThreadedFunction (from_email="",username="",title="",agency="",userEmail="" ,link="") :
            """
            This inner function sends emails in a new thread as there could be lots of admins

            from_email -- (string) the from email address
            username -- (string) the name of the  user
            title  --   (string) the title of the  user
            agency -- (string) the agency of the  user
            userEmail -- (string) the email of the user
            link  -- (string) the broker email link
            """
            threadedDatabase =  UserHandler()
            try:
                for user in threadedDatabase.getUsersByType("website_admin") :
                    emailTemplate = {'[REG_NAME]': username, '[REG_TITLE]':title, '[REG_AGENCY]':agency,'[REG_EMAIL]' : userEmail,'[URL]':link}
                    newEmail = sesEmail(user.email, system_email,templateType="account_creation",parameters=emailTemplate,database=threadedDatabase)
                    newEmail.send()
            finally:
                InterfaceHolder.closeOne(threadedDatabase)

        requestFields = RequestDictionary(self.request)
        if(not (requestFields.exists("email") and requestFields.exists("name") and requestFields.exists("agency") and requestFields.exists("title") and requestFields.exists("password"))):
            # Missing a required field, return 400
            exc = ResponseException("Request body must include email, name, agency, title, and password", StatusCode.CLIENT_ERROR)
            return JsonResponse.error(exc,exc.status)

        if(not self.checkPassword(requestFields.getValue("password"))):
            exc = ResponseException("Invalid Password", StatusCode.CLIENT_ERROR)
            return JsonResponse.error(exc,exc.status)
        # Find user that matches specified email
        user = self.interfaces.userDb.getUserByEmail(requestFields.getValue("email"))
        # Add user info to database
        self.interfaces.userDb.addUserInfo(user,requestFields.getValue("name"),requestFields.getValue("agency"),requestFields.getValue("title"))
        self.interfaces.userDb.setPassword(user,requestFields.getValue("password"),self.bcrypt)

<<<<<<< HEAD
        userLink= "".join([AccountHandler.FRONT_END, '/login?redirect=/admin'])
=======
        userLink= "".join([AccountHandler.FRONT_END, '#/login?redirect=/admin'])
>>>>>>> 2e2fda31
        # Send email to approver list
        emailThread = Thread(target=ThreadedFunction, kwargs=dict(from_email=system_email,username=user.name,title=user.title,agency=user.agency,userEmail=user.email,link=userLink))
        emailThread.start()

        #email user
        link= AccountHandler.FRONT_END
        emailTemplate = {'[EMAIL]' : system_email}
        newEmail = sesEmail(user.email, system_email,templateType="account_creation_user",parameters=emailTemplate,database=self.interfaces.userDb)
        newEmail.send()

        LoginSession.logout(session)
        # Mark user as awaiting approval
        self.interfaces.userDb.changeStatus(user,"awaiting_approval")
        return JsonResponse.create(StatusCode.OK,{"message":"Registration successful"})

    def createEmailConfirmation(self,system_email,session):
        """

        Creates user record and email

        arguments:

        system_email  -- (string) email used to send messages
        session  -- (Session) object from flask

        """
        requestFields = RequestDictionary(self.request)
        if(not requestFields.exists("email")):
            exc = ResponseException("Request body must include email", StatusCode.CLIENT_ERROR)
            return JsonResponse.error(exc,exc.status)
        email = requestFields.getValue("email")
        if( not re.match("[^@]+@[^@]+\.[^@]+",email)) :
            return JsonResponse.error(ValueError("Invalid Email Format"),StatusCode.CLIENT_ERROR)
        try :
            user = self.interfaces.userDb.getUserByEmail(requestFields.getValue("email"))
        except ResponseException as e:
            self.interfaces.userDb.addUnconfirmedEmail(email)
        else:
            if(not (user.user_status_id == self.interfaces.userDb.getUserStatusId("awaiting_confirmation") or user.user_status_id == self.interfaces.userDb.getUserStatusId("email_confirmed"))):
                exc = ResponseException("User already registered", StatusCode.CLIENT_ERROR)
                return JsonResponse.error(exc,exc.status)
        emailToken = sesEmail.createToken(email,self.interfaces.userDb,"validate_email")
        link= "".join([AccountHandler.FRONT_END,'#/registration/',emailToken])
        emailTemplate = {'[USER]': email, '[URL]':link}
        newEmail = sesEmail(email, system_email,templateType="validate_email",parameters=emailTemplate,database=self.interfaces.userDb)
        newEmail.send()
        return JsonResponse.create(StatusCode.OK,{"message":"Email Sent"})

    def checkEmailConfirmationToken(self,session):
        """

        Creates user record and email

        arguments:

        session -- (Session) object from flask

        return the reponse object with a error code and a message

        """
        requestFields = RequestDictionary(self.request)
        if(not requestFields.exists("token")):
            exc = ResponseException("Request body must include token", StatusCode.CLIENT_ERROR)
            return JsonResponse.error(exc,exc.status)
        token = requestFields.getValue("token")
        success,message,errorCode = sesEmail.checkToken(token,self.interfaces.userDb,"validate_email")
        if(success):
            #mark session that email can be filled out
            LoginSession.register(session)
            #remove token so it cant be used again
            self.interfaces.userDb.deleteToken(token)
            #set the status
            self.interfaces.userDb.changeStatus(self.interfaces.userDb.getUserByEmail(message),"email_confirmed")
            return JsonResponse.create(StatusCode.OK,{"email":message,"errorCode":errorCode,"message":"success"})
        else:
            #failure but alert UI of issue
            return JsonResponse.create(StatusCode.OK,{"errorCode":errorCode,"message":message})

    def checkPasswordToken(self,session):
        """

        Checks the password token if its valid

        arguments:

        session -- (Session) object from flask

        return the reponse object with a error code and a message

        """
        requestFields = RequestDictionary(self.request)
        if(not requestFields.exists("token")):
            exc = ResponseException("Request body must include token", StatusCode.CLIENT_ERROR)
            return JsonResponse.error(exc,exc.status)
        token = requestFields.getValue("token")
        success,message,errorCode = sesEmail.checkToken(token,self.interfaces.userDb,"password_reset")
        if(success):
            #mark session that password can be filled out
            LoginSession.resetPassword(session)
            #remove token so it cant be used again
            self.interfaces.userDb.deleteToken(token)
            return JsonResponse.create(StatusCode.OK,{"email":message,"errorCode":errorCode,"message":"success"})
        else:
            #failure but alert UI of issue
            return JsonResponse.create(StatusCode.OK,{"errorCode":errorCode,"message":message})


    def changeStatus(self,system_email):
        """

        Changes status for specified user.  Associated request body should have keys 'uid' and 'new_status'

        arguments:

        system_email  -- (string) the emaily to send emails from

        return the reponse object with a success message

        """
        requestDict = RequestDictionary(self.request)
        if(not (requestDict.exists("uid") and requestDict.exists("new_status"))):
            # Missing a required field, return 400
            exc = ResponseException("Request body must include uid and new_status", StatusCode.CLIENT_ERROR)
            return JsonResponse.error(exc,exc.status)

        # Find user that matches specified uid
        user = self.interfaces.userDb.getUserByUID(int(requestDict.getValue("uid")))

        if(user.email == None):
            return JsonResponse.error(ResponseException("User does not have a defined email",StatusCode.INTERNAL_ERROR),StatusCode.INTERNAL_ERROR)

        #check if the user is waiting
        if(self.interfaces.userDb.checkStatus(user,"awaiting_approval")):
            if(requestDict.getValue("new_status") == "approved"):
                # Grant agency_user permission to newly approved users
                self.interfaces.userDb.grantPermission(user,"agency_user")
                link=  AccountHandler.FRONT_END
                emailTemplate = { '[URL]':link,'[EMAIL]':system_email}
                newEmail = sesEmail(user.email, system_email,templateType="account_approved",parameters=emailTemplate,database=self.interfaces.userDb)
                newEmail.send()
            elif (requestDict.getValue("new_status") == "denied"):
                emailTemplate = {}
                newEmail = sesEmail(user.email, system_email,templateType="account_rejected",parameters=emailTemplate,database=self.interfaces.userDb)
                newEmail.send()
        # Change user's status
        self.interfaces.userDb.changeStatus(user,requestDict.getValue("new_status"))
        return JsonResponse.create(StatusCode.OK,{"message":"Status change successful"})

    def listUsersWithStatus(self):
        """ List all users with the specified status.  Associated request body must have key 'status' """
        requestDict = RequestDictionary(self.request)
        if(not (requestDict.exists("status"))):
            # Missing a required field, return 400
            exc = ResponseException("Request body must include status", StatusCode.CLIENT_ERROR)
            return JsonResponse.error(exc,exc.status)
        try:
            users = self.interfaces.userDb.getUsersByStatus(requestDict.getValue("status"))
        except ValueError as e:
            # Client provided a bad status
            exc = ResponseException(str(e),StatusCode.CLIENT_ERROR,ValueError)
            return JsonResponse.error(exc,exc.status)
        userInfo = []
        for user in users:
            thisInfo = {"name":user.name, "title":user.title,  "agency":user.agency, "email":user.email, "id":user.user_id }
            userInfo.append(thisInfo)
        return JsonResponse.create(StatusCode.OK,{"users":userInfo})

    def listSubmissionsByCurrentUser(self):
        """ List all submission IDs associated with the current user ID """
        userId = LoginSession.getName(flaskSession)
        submissions = self.interfaces.jobDb.getSubmissionsByUserId(userId)
        submissionIdList = []
        for submission in submissions:
            submissionIdList.append(submission.submission_id)
        return JsonResponse.create(StatusCode.OK,{"submission_id_list": submissionIdList})

    def setNewPassword(self):
        """ Set a new password for a user, request should have keys "user_email" and "password" """
        requestDict = RequestDictionary(self.request)
        if(not (requestDict.exists("user_email") and requestDict.exists("password"))):
            # Don't have the keys we need in request
            exc = ResponseException("Set password route requires keys user_email and password",StatusCode.CLIENT_ERROR)
            return JsonResponse.error(exc,exc.status)

        if(not self.checkPassword(requestDict.getValue("password"))):
            exc = ResponseException("Invalid Password", StatusCode.CLIENT_ERROR)
            return JsonResponse.error(exc,exc.status)
        # Get user from email
        user = self.interfaces.userDb.getUserByEmail(requestDict.getValue("user_email"))
        # Set new password
        self.interfaces.userDb.setPassword(user,requestDict.getValue("password"),self.bcrypt)

        # Return success message
        return JsonResponse.create(StatusCode.OK,{"message":"Password successfully changed"})

    def resetPassword(self,system_email,session):
        """

        Remove old password and email user a token to set a new password.  Request should have key "email"

        arguments:

        system_email  -- (string) email used to send messages
        session  -- (Session) object from flask

        """
        requestDict = RequestDictionary(self.request)
        if(not (requestDict.exists("email"))):
            # Don't have the keys we need in request
            exc = ResponseException("Reset password route requires key 'email'",StatusCode.CLIENT_ERROR)
            return JsonResponse.error(exc,exc.status)
        # Get user object
        try:
            user = self.interfaces.userDb.getUserByEmail(requestDict.getValue("email"))
        except Exception as e:
            exc = ResponseException("Unknown Error",StatusCode.CLIENT_ERROR,ValueError)
            return JsonResponse.error(exc,exc.status)

        LoginSession.logout(session)
        self.interfaces.userDb.session.commit()
        email = requestDict.getValue("email")
        # Send email with token
        emailToken = sesEmail.createToken(email,self.interfaces.userDb,"password_reset")
        link= "".join([ AccountHandler.FRONT_END,'#/forgotpassword/',emailToken])
        emailTemplate = { '[URL]':link}
        newEmail = sesEmail(user.email, system_email,templateType="reset_password",parameters=emailTemplate,database=self.interfaces.userDb)
        newEmail.send()
        # Return success message
        return JsonResponse.create(StatusCode.OK,{"message":"Password reset"})

    def getCurrentUser(self,session):
        """

        Gets the current user information

        arguments:

        session  -- (Session) object from flask

        return the reponse object with the current user information

        """
        uid =  session["name"]
        user =  self.interfaces.userDb.getUserByUID(uid)
        permissionList = []
        for permission in self.interfaces.userDb.getPermssionList():
            if(self.interfaces.userDb.hasPermisson(user,permission.name)):
                permissionList.append(permission.permission_type_id)
        return JsonResponse.create(StatusCode.OK,{"user_id": int(uid),"name":user.name,"agency":user.agency,"title":user.title, "permissions" : permissionList})

    def isUserActive(self, user):
        today = parse(time.strftime("%c"))
        daysActive = (today-user.last_login_date).days
        secondsActive = (today-user.last_login_date).seconds
        if daysActive > 120 or (daysActive == 120 and secondsActive > 0):
            user.is_active = False
        self.interfaces.userDb.session.commit()
        return user.is_active<|MERGE_RESOLUTION|>--- conflicted
+++ resolved
@@ -168,11 +168,7 @@
         self.interfaces.userDb.addUserInfo(user,requestFields.getValue("name"),requestFields.getValue("agency"),requestFields.getValue("title"))
         self.interfaces.userDb.setPassword(user,requestFields.getValue("password"),self.bcrypt)
 
-<<<<<<< HEAD
-        userLink= "".join([AccountHandler.FRONT_END, '/login?redirect=/admin'])
-=======
         userLink= "".join([AccountHandler.FRONT_END, '#/login?redirect=/admin'])
->>>>>>> 2e2fda31
         # Send email to approver list
         emailThread = Thread(target=ThreadedFunction, kwargs=dict(from_email=system_email,username=user.name,title=user.title,agency=user.agency,userEmail=user.email,link=userLink))
         emailThread.start()
