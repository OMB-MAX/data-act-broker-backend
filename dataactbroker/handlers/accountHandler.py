--- conflicted
+++ resolved
@@ -178,121 +178,7 @@
         data['message'] = 'Login successful'
         return JsonResponse.create(StatusCode.OK, data)
 
-<<<<<<< HEAD
-    def logout(self,session):
-        """
-
-        This function removes the session from the session table if currently logged in, and then returns a success message
-
-        arguments:
-
-        session  -- (Session) object from flask
-
-        return the reponse object
-
-        """
-        # Call session handler
-        LoginSession.logout(session)
-        return JsonResponse.create(StatusCode.OK,{"message":"Logout successful"})
-
-    def list_user_emails(self):
-        """ List user names and emails """
-        sess = GlobalDB.db().session
-        users = sess.query(User).\
-            filter_by(user_status_id=USER_STATUS_DICT['approved']).\
-            filter_by(is_active=True)
-        if not g.user.website_admin:
-            relevant_cgacs = [aff.cgac_id for aff in g.user.affiliations]
-            subquery = sess.query(UserAffiliation.user_id).\
-                filter(UserAffiliation.cgac_id.in_(relevant_cgacs))
-            users = users.filter(User.user_id.in_(subquery))
-
-        user_info = [
-            {"id": user.user_id, "name": user.name, "email": user.email}
-            for user in users
-        ]
-        return JsonResponse.create(StatusCode.OK, {"users": user_info})
-
-    def send_reset_password_email(self, user, system_email, email=None, unlock_user=False):
-        sess = GlobalDB.db().session
-        if email is None:
-            email = user.email
-
-        # User must be approved and active to reset password
-        if user.user_status_id != USER_STATUS_DICT["approved"]:
-            raise ResponseException("User must be approved before resetting password", StatusCode.CLIENT_ERROR)
-        elif not unlock_user and not user.is_active:
-            raise ResponseException("User is locked, cannot reset password", StatusCode.CLIENT_ERROR)
-
-        # If unlocking a user, wipe out current password
-        if unlock_user:
-            user.salt = None
-            user.password_hash = None
-
-        sess.commit()
-        # Send email with token
-        email_token = sesEmail.createToken(email, "password_reset")
-        link = "".join([AccountHandler.FRONT_END, '#/forgotpassword/', email_token])
-        email_template = {'[URL]': link}
-        template_type = "unlock_account" if unlock_user else "reset_password"
-        new_email = sesEmail(user.email, system_email, templateType=template_type, parameters=email_template)
-        new_email.send()
-
-    def isAccountExpired(self, user):
-        """ Checks user's last login date against inactivity threshold, marks account as inactive if expired
-
-        Args:
-            user: User object to check
-
-        """
-        today = parse(time.strftime("%c"))
-        daysActive = (today-user.last_login_date).days
-        if daysActive >= self.INACTIVITY_THRESHOLD:
-            self.lockAccount(user)
-            return True
-        return False
-
-    def reset_password_count(self, user):
-        """ Resets the number of failed attempts when a user successfully logs in
-
-        Args:
-            user: User object to be changed
-        """
-        if user.incorrect_password_attempts != 0:
-            sess = GlobalDB.db().session
-            user.incorrect_password_attempts = 0
-            sess.commit()
-
-    def incrementPasswordCount(self, user):
-        """ Records a failed attempt to log in.  If number of failed attempts is higher than threshold, locks account.
-
-        Args:
-            user: User object to be changed
-
-        Returns:
-
-        """
-        if user.incorrect_password_attempts < self.ALLOWED_PASSWORD_ATTEMPTS:
-            sess = GlobalDB.db().session
-            user.incorrect_password_attempts += 1
-            if user.incorrect_password_attempts == self.ALLOWED_PASSWORD_ATTEMPTS:
-                self.lockAccount(user)
-            sess.commit()
-
-    def lockAccount(self, user):
-        """ Lock this user's account by marking it as inactive
-
-        Args:
-            user: User object to be locked
-        """
-        sess = GlobalDB.db().session
-        user.is_active = False
-        sess.commit()
-
-    def set_skip_guide(self, session):
-=======
     def set_skip_guide(self):
->>>>>>> a314e934
         """ Set current user's skip guide parameter """
         sess = GlobalDB.db().session
         request_dict = RequestDictionary.derive(self.request)
@@ -457,16 +343,15 @@
 def list_user_emails():
     """ List user names and emails """
     sess = GlobalDB.db().session
-    try:
-        users = sess.query(User).filter_by(
-            cgac_code=g.user.cgac_code,
-            user_status_id=USER_STATUS_DICT["approved"]
-        ).all()
-    except ValueError as exc:
-        # Client provided a bad status
-        return JsonResponse.error(exc, StatusCode.CLIENT_ERROR)
-    user_info = []
-    for user in users:
-        this_info = {"id": user.user_id, "name": user.name, "email": user.email}
-        user_info.append(this_info)
+    users = sess.query(User).\
+        filter_by(user_status_id=USER_STATUS_DICT['approved'])
+    if not g.user.website_admin:
+        relevant_cgacs = [aff.cgac_id for aff in g.user.affiliations]
+        subquery = sess.query(UserAffiliation.user_id).\
+            filter(UserAffiliation.cgac_id.in_(relevant_cgacs))
+        users = users.filter(User.user_id.in_(subquery))
+    user_info = [
+        {"id": user.user_id, "name": user.name, "email": user.email}
+        for user in users
+    ]
     return JsonResponse.create(StatusCode.OK, {"users": user_info})