--- conflicted
+++ resolved
@@ -734,24 +734,14 @@
             filter(CGAC.cgac_code == g.user.cgac_code).\
             one_or_none()
         return JsonResponse.create(StatusCode.OK, {
-<<<<<<< HEAD
             "user_id": g.user.user_id,
             "name": g.user.name,
             "agency_name": agency_name,
             "cgac_code": g.user.cgac_code,
             "title": g.user.title,
             "permission": g.user.permission_type_id,
-            "skip_guide": g.user.skip_guide
-=======
-            "user_id": int(uid),
-            "name": user.name,
-            "agency_name": agency_name,
-            "cgac_code": user.cgac_code,
-            "title": user.title,
-            "permission": user.permission_type_id,
-            "skip_guide": user.skip_guide,
-            "website_admin": user.website_admin
->>>>>>> 4d09b090
+            "skip_guide": g.user.skip_guide,
+            "website_admin": g.user.website_admin
         })
 
     def isAccountExpired(self, user):
@@ -879,12 +869,7 @@
 def grant_highest_permission(user, group_list, cgac_group_list):
     """Find the highest permission within the provided cgac_group; set that as
     the user's permission_type_id"""
-<<<<<<< HEAD
     sess = GlobalDB.db().session
-
-    user.cgac_code = cgac_group[-3:]
-=======
->>>>>>> 4d09b090
     user.website_admin = False
     if not cgac_group_list:
         user.cgac_code = None
