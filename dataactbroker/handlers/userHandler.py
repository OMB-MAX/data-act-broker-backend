--- conflicted
+++ resolved
@@ -1,9 +1,5 @@
 from sqlalchemy.orm.exc import MultipleResultsFound
-<<<<<<< HEAD
-from dataactcore.models.userModel import User, UserStatus, EmailToken, EmailTemplateType , EmailTemplate
-=======
-from dataactcore.models.userModel import User, UserStatus, EmailToken, PermissionType
->>>>>>> d8a0e45a
+from dataactcore.models.userModel import User, UserStatus, EmailToken, EmailTemplateType , EmailTemplate, PermissionType
 from dataactcore.models.userInterface import UserInterface
 from dataactcore.utils.responseException import ResponseException
 from dataactcore.utils.statusCode import StatusCode
@@ -91,11 +87,10 @@
         self.session.add(user)
         self.session.commit()
 
-<<<<<<< HEAD
     def getEmailTemplate(self,emailType):
         emailId = self.session.query(EmailTemplateType.email_template_type_id).filter(EmailTemplateType.name == emailType).one()
         return self.session.query(EmailTemplate).filter(EmailTemplate.template_type_id == emailId).one()
-=======
+
     def getUsersByStatus(self,status):
         """ Return list of all users with specified status """
         statusId = UserStatus.getStatus(status)
@@ -152,5 +147,4 @@
     def getPermissionId(self,permissionName):
         result = self.session.query(PermissionType).filter(PermissionType.name == permissionName).all()
         self.checkUnique(result,"Not a valid user type","Multiple permission entries for that type")
-        return result[0].permission_type_id
->>>>>>> d8a0e45a
+        return result[0].permission_type_id