import uuid
from sqlalchemy.orm.exc import MultipleResultsFound
from sqlalchemy.orm import joinedload
from flask.ext.bcrypt import Bcrypt, generate_password_hash, check_password_hash
from dataactcore.models.userModel import User, UserStatus, EmailToken, EmailTemplateType , EmailTemplate, PermissionType
from dataactcore.models.userInterface import UserInterface
from dataactcore.utils.responseException import ResponseException
from dataactcore.utils.statusCode import StatusCode

class UserHandler(UserInterface):
    """ Responsible for all interaction with the user database

    Class Fields:
    dbName -- Name of user database
    credentialsFile -- This file should store a JSON with keys "username" and "password" for the database

    Instance Fields:
    engine -- sqlalchemy engine for creating connections and sessions to database
    connection -- sqlalchemy connection to user database
    session - sqlalchemy session for ORM calls to user database
    """
    HASH_ROUNDS = 12 # How many rounds to use for hashing passwords

    def getTokenSalt(self,token):
        """gets the salt from a given token so it can be decoded"""
        return  self.session.query(EmailToken.salt).filter(EmailToken.token == token).one()

    def saveToken(self,salt,token):
        newToken = EmailToken()
        newToken.salt = salt
        newToken.token = token
        self.session.add(newToken)
        self.session.commit()

    def deleteToken(self,token):
        oldToken = self.session.query(EmailToken).filter(EmailToken.token == token).one()
        self.session.delete(oldToken)
        self.session.commit()

<<<<<<< HEAD

    def getUserByUID(self,uid):
        """ Return a User object that matches specified email """
        result = self.session.query(User).filter(User.user_id == uid).all()
        # Raise exception if we did not find exactly one user
        self.checkUnique(result,"No users with that email", "Multiple users with that email")
        return result[0]

    def getUserId(self, username):
        """ Find an id for specified username, creates a new entry for new usernames, raises an exception if multiple results found
=======
    def createUser(self, username):
        """ Creates a new entry for new usernames, if a user is found with this email that has not yet registered, just returns that user's ID.  Raises an exception if multiple results found, or if user has already registered.
>>>>>>> f9a0aa6c

        Arguments:
        username - username to find an id for
        Returns:
        user object
        """
        # Check if user exists
        queryResult = self.session.query(User.user_id).options(joinedload("user_status")).filter(User.username == username).all()
        if(len(queryResult) == 1):
            # If so, check their status
            user = queryResult[0]
            if(user.status.name == "awaiting_confirmation" or user.status.name == "email_confirmed"):
                # User has not yet registered, may restart process
                return user
        elif(len(queryResult) == 0):
            # If not, add new user
            newUser = User(username = username)
            self.session.add(newUser)
            self.session.commit()
            return newUser
        else:
            # Multiple entries for this user, server error
            raise MultipleResultsFound("Multiple entries for single username")

    def getUserByEmail(self,email):
        """ Return a User object that matches specified email """
        result = self.session.query(User).filter(User.email == email).all()
        # Raise exception if we did not find exactly one user
        self.checkUnique(result,"No users with that email", "Multiple users with that email")
        return result[0]


    def addUserInfo(self,user,name,agency,title):
        """ Called after registration, add all info to user. """
        # Add info to user ORM
        user.name = name
        user.agency = agency
        user.title = title
        self.session.commit()

    def changeStatus(self,user,statusName):
        """ Change status for specified user """
        try:
            user.user_status_id = UserStatus.getStatus(statusName)
        except ValueError as e:
            # In this case having a bad status name is a client error
            raise ResponseException(str(e),StatusCode.CLIENT_ERROR,ValueError)
        self.session.commit()

    def addUnconfirmedEmail(self,email):
        """ Create user with specified email """
        user = User(email = email)
        self.changeStatus(user,"awaiting_confirmation")
        self.setPermission(user,0) # Users start with no permissions
        self.session.add(user)
        self.session.commit()

    def getEmailTemplate(self,emailType):
        emailId = self.session.query(EmailTemplateType.email_template_type_id).filter(EmailTemplateType.name == emailType).one()
        return self.session.query(EmailTemplate).filter(EmailTemplate.template_type_id == emailId).one()

    def getUsersByStatus(self,status):
        """ Return list of all users with specified status """
        statusId = UserStatus.getStatus(status)
        return self.session.query(User).filter(User.user_status_id == statusId).all()

    def getStatusOfUser(self,user):
        """ Given a user object return their status as a string """
        return user.status.name

    def getStatusIdOfUser(self,user):
        """ Given a user object return status ID """
        return user.status_id

    def getUsersByType(self,permissionName):
        """ Get all users that have the specified permission """
        userList = []
        bitNumber = self.getPermissionId(permissionName)
        users = self.session.query(User).all()
        for user in users:
            if self.checkPermission(user,bitNumber):
                # This user has this permission, include them in list
                userList.append(user)
        return userList


    def hasPermisson(self,user,permissionName):
        """ Checks if user specified permission """
        bitNumber = self.getPermissionId(permissionName)
        if self.checkPermission(user,bitNumber):
            return True
        return False


    @staticmethod
    def checkPermission(user,bitNumber):
        """ Check whether user has the specified permission, determined by whether a binary representation of user's permissions has the specified bit set to 1 """
        if(user.permissions == None):
            # This user has no permissions
            return False
        bitValue = 2 ** (bitNumber)
        lowEnd = user.permissions % (bitValue * 2) # This leaves the bit we care about as the highest remaining
        return (lowEnd >= bitValue) # If the number is still at least the bitValue, we have that permission

    def setPermission(self,user,permission):
        """ Define a user's permission to set value """
        user.permissions = permission
        self.session.commit()

    def grantPermission(self,user,permissionName):
        """ Grant a user a permission specified by name """
        if(user.permissions == None):
            # Start users with zero permissions
            user.permissions = 0
        bitNumber = self.getPermissionId(permissionName)
        if not self.checkPermission(user,bitNumber):
            # User does not have permission, grant it
            user.permissions = user.permissions + (2 ** bitNumber)
            self.session.commit()

    def removePermission(self,user,permissionName):
        """ Grant a user a permission specified by name """
        if(user.permissions == None):
            # Start users with zero permissions
            user.permissions = 0
        bitNumber = self.getPermissionId(permissionName)
        if self.checkPermission(user,bitNumber):
            # User has permission, remove it
            user.permissions = user.permissions - (2 ** bitNumber)
            self.session.commit()

    def getPermissionId(self,permissionName):
        result = self.session.query(PermissionType).filter(PermissionType.name == permissionName).all()
        self.checkUnique(result,"Not a valid user type","Multiple permission entries for that type")
        return result[0].permission_type_id

    def checkPassword(self,user,password,bcrypt):
        """ Given a user object and a password, verify that the password is correct.  Returns True if valid password, False otherwise. """
        if(password == None or password.strip()==""):
            # If no password or empty password, reject
            return False

        # Check the password with bcrypt
        return bcrypt.check_password_hash(user.password_hash,password+user.salt)

    def setPassword(self,user,password,bcrypt):
        """ Given a user and a new password, changes the hashed value in the database to match new password.  Returns True if successful. """
        # Generate hash with bcrypt and store it
        newSalt =  uuid.uuid4().hex
        user.salt = newSalt
        user.password_hash = bcrypt.generate_password_hash(password+newSalt,UserHandler.HASH_ROUNDS)
        self.session.commit()
        return True

    def clearPassword(self,user):
        """ Clear a user's password as part of reset process """
        user.salt = None
        user.password_hash = None
        self.session.commit()

    def createUser(self,email,password,bcrypt,admin=False):
        """creates a valid user"""
        user = User(email = email)
        self.session.add(user)
        self.setPassword(user,password,bcrypt)
        self.changeStatus(user,"approved")
        if(admin):
            self.setPermission(user,2)
        else:
            self.setPermission(user,1)
        self.session.commit()<|MERGE_RESOLUTION|>--- conflicted
+++ resolved
@@ -37,21 +37,18 @@
         self.session.delete(oldToken)
         self.session.commit()
 
-<<<<<<< HEAD
+
 
     def getUserByUID(self,uid):
-        """ Return a User object that matches specified email """
+        """ Return a User object that matches specified uid """
         result = self.session.query(User).filter(User.user_id == uid).all()
         # Raise exception if we did not find exactly one user
         self.checkUnique(result,"No users with that email", "Multiple users with that email")
         return result[0]
 
-    def getUserId(self, username):
-        """ Find an id for specified username, creates a new entry for new usernames, raises an exception if multiple results found
-=======
+
     def createUser(self, username):
         """ Creates a new entry for new usernames, if a user is found with this email that has not yet registered, just returns that user's ID.  Raises an exception if multiple results found, or if user has already registered.
->>>>>>> f9a0aa6c
 
         Arguments:
         username - username to find an id for
