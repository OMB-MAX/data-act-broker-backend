--- conflicted
+++ resolved
@@ -35,14 +35,9 @@
                 elif LoginSession.isLogin(session):
                     user = sess.query(User).filter(User.user_id == session["name"]).one()
                     valid_user = True
-<<<<<<< HEAD
                     for permission in permission_list:
                         if permission in PERMISSION_TYPE_DICT and \
                                 not user.permission_type_id == PERMISSION_TYPE_DICT[permission]:
-=======
-                    for permission in permission_list :
-                        if not has_permission(user, permission):
->>>>>>> 9780bbe3
                             valid_user = False
                         else:
                             valid_user = True
