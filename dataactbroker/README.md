# The DATA Act Broker Application Programming Interface (API)

The DATA Act Broker API powers the DATA Act's data submission process.

## Background

The U.S. Department of the Treasury is building a suite of open-source tools to help federal agencies comply with the [DATA Act](http://fedspendingtransparency.github.io/about/ "Federal Spending Transparency Background") and to deliver the resulting standardized federal spending information back to agencies and to the public.

For more information about the DATA Act Broker codebase, please visit this repository's [main README](../README.md "DATA Act Broker Backend README").

**A Note on CGAC/FREC**: In the vast majority of cases, top-level agencies identify themselves for purposes of DABS submissions or detached D1/D2 file generation by their 3-digit CGAC code. CGAC are issued and managed by OMB and are updated yearly in the A-11 circular appendix C. The CGAC is equivalent to the treasury concept of the Agency Identifier (AID) embedded in all Treasury Account Symbols (TAS).

In a few cases, legitimately separate (at least for financial reporting purposes) agencies share a CGAC. To allow them to report as separate entities in the DATA Act Broker, we leveraged an internal Treasury element called the Financial Reporting Entity Code (FREC) that Treasury already uses to distinguish between these agencies with shared AID at the TAS level. This field comes from Treasury's CARS system.
These agencies, listed in the table below, should use this four-digit FREC code for purposes of identifying themselves in DABS instead of the CGAC they share with one or more agencies.
The following is the complete list of agencies supported under the FREC paradigm in DABS. These agencies should always identify themselves to the Broker with the 4-digit FREC code instead of the 3 digit CGAC they share with other agencies.

|SHARED CGAC|	AGENCY NAME|	AGENCY ABBREVIATION| Financial Reporting Entity Code (FREC)|
|-----------|-----------|---------------------|--------------------------------------|
|011|	EOP Office of Administration|	EOPOA|1100|
|011|	Peace Corps|	Peace Corps|	1125|
|011|Inter-American Foundation|	IAF|	1130|
|011|U.S. Trade and Development Agency|	USTDA|1133|
|011|	African Development Foundation |ADF|1136
|016|Department of Labor|DOL	|1601|
|016|	Pension Benefit Guaranty Corporation|PBGC|1602|
|033|	Smithsonian Institution	|SI|	3300|
|033|	John F. Kennedy Center For The Performing Arts|Kennedy Center|3301|
|033|	National Gallery of Art|	National Gallery|3302|
|033|	Woodrow Wilson International Center For Scholars|Wilson Center|3303|
|352|	Farm Credit Administration|	FCA|7801|
|352|	Farm Credit System Insurance Corporation|FCSIC|7802|
|537|	Federal Housing Finance Agency|	FHFA|9566|
|537|	Federal Housing Finance Agency Inspector General|FHFAIG|9573|


## Broker API Project Layout

The Broker API has two major directories: scripts and handlers.

```
dataactbroker/
├── scripts/        (Install and setup scripts)
└── handlers/       (Route handlers)
```

### Scripts
The `/dataactbroker/scripts` folder contains the install scripts needed to setup the broker API for a local install. For complete instructions on running your own copy of the API and other DATA Act broker components, please refer to the [documentation in the DATA Act core responsitory](https://github.com/fedspendingtransparency/data-act-broker-backend/blob/master/doc/INSTALL.md "DATA Act broker installation guide").

### Handlers
The `dataactbroker/handlers` folder contains the logic to handle requests that are dispatched from the `domain_routes.py`, `file_routes.py`, `login_routes.py`, and `user_routes.py` files. Routes defined in these files may include the `@requires_login` and `@requires_submission_perms` tags to the route definition. This tag adds a wrapper that checks if there exists a session for the current user and if the user is logged in, as well as checking the user's permissions to determine if the user has access to this route. If user is not logged in to the system or does not have access to the route, a 401 HTTP error will be returned. This tags are defined in `dataactbroker/permissions.py`.

`account_handler.py` contains the functions to check logins and to log users out.

`fileHandler.py` contains functions for managing user file interaction. It creates all of the jobs that are part of the user submission and has query methods to get the status of a submission. In addition, this class creates downloadable links to error reports created by the DATA Act Validator.

## DATA Act Broker Route Documentation

All routes that require a login should now be passed a header "x-session-id".  The value for this header should be taken
from the login route response header "x-session-id".

### Status Codes
In general, status codes returned are as follows:

* 200 if successful
* 400 if the request is malformed
* 401 if the username or password are incorrect, or the session has expired
* 500 for server-side errors

### GET "/"
This route confirms that the broker is running

Example input:

None

Example output:

"Broker is running"

### User Routes

#### POST "/v1/max_login/"
This route sends a request to the backend with the ticket obtained from the MAX login endpoint in order to verify authentication and access to the Data Broker. If called by a service account, a certificate is required for authentication.

#### Body (JSON)

```
{
    "ticket": "ST-123456-abcdefghijklmnopqrst-login.max.gov",
    "service": "https://broker-api.usaspending.gov"
}
```

#### Body Description

* `ticket` - ticket string received from MAX from initial login request (pending validation)
* `service` - URL encoded string that is the source of the initial login request. This may vary from the example based on the environment you are in.

#### Response (JSON)
Response will be somewhat similar to the original `/login` endpoint. More data will be added to the response depending on what we get back from MAX upon validating the ticket.

```
{
	"user_id": 42,
	"name": "John",
	"title": "Developer",
	"skip_guide": false,
	"website_admin": false,
	"affiliations": [
		{
			"agency_name": "Department of Labor (DOL)",
			"permission": "writer"
		}
	],
	"session_id": "ABC123",
	"message": "Login successful"
}
```

##### Response Description:
- `user_id`: int, database identifier of the logged in user, part of response only if login is successful
- `name`: string, user's name, part of response only if login is successful
- `title`: string, title of user, part of response only if login is successful
- `skip_guide`: boolean, indicates whether or not the user has requested to skip introductory materials, part of response only if login is successful
- `website_admin`: boolean, describes a super-user status, part of response only if login is successful
- `affiliations`: list, indicates which agencies this user is a part of and what permissions they have at that agency, part of response only if login is successful
    - `agency_name`: string, name of agency user is affiliated with
    - `permission`: string, permission type for user (reader, writer, submitter, website_admin, editfabs, fabs)
- `message`: string, login error response "You have failed to login successfully with MAX", otherwise says "Login successful"
- `errorType`: string, type of error, part of response only if login is unsuccessful
- `trace`: list, traceback of error, part of response only if login is unsuccessful
- `session_id`: string, a hash the application uses to verify that user sending the request is logged in, part of response only if login is successful

#### POST "/v1/login/"
This route checks the username and password against a credentials file. Accepts input as json or form-urlencoded, with keys "username" and "password". See `current_user` docs for details.

Example input:

```json
{
    "username": "user",
    "password": "pass"
}
```

Example output:

```json
{
    "message": "Login successful",
    "user_id": 42,
    "name": "Jill",
    "title":"Developer",
    "skip_guide": False,
    "website_admin": False,
    "affiliations": [
        {"agency_name": "Department of Labor", "permission": "writer"}
    ],
    "session_id": "ABC123"
}
```

#### POST "/v1/logout/"
Logs the current user out, only the login route will be accessible until the next login.  If not logged in, just stays logged out. Returns 200 in both cases.

Example input:

None

Example output:

```json
{
    "message": "Logout successful"
}
```

#### GET "/v1/session/"
Checks that the session is still valid. Returns 200, and JSON with key "status" containing True if the session exists, and False if it doesn't.

Example input:

None

Example output:

```json
{
    "status": "True"
}
```

#### GET "/v1/current_user/"
Gets the information of the current that is login to the system.

Example input:

None

Example output:

```json
{
    "user_id": 42,
    "name": "John",
    "title":"Developer",
    "skip_guide": False,
    "website_admin": False,
    "affiliations": [
        {"agency_name": "Department of Labor", "permission": "writer"}
    ]
}
}
```

* `skip_guide` indicates whether or not the user has requested to skip introductory materials.
* `website_admin` describes a super-user status.
* `affiliations` is a list of objects indicating which agencies this user is a part of and what permissions they have at that agency.


#### POST "/v1/set_skip_guide/"
Sets skip_guide parameter for current user, which controls whether the submission guide should be displayed.  A call to this route should have JSON or form-urlencoded with key "skip_guide", value should be either true or false.

Example input:

```json
{
   "skip_guide": True
}
```

Example output:

```json
{
  "message": "skip_guide set successfully",
  "skip_guide": True
}
```

### File Routes

#### GET "/"
This route confirms that the broker is running

Example input: None
Example output: "Broker is running"

#### GET "/\<filename\>"
This path will return files located in the local folder. This path is only accessible for local installs due
to security reasons.

Example Route `/Users/serverdata/test.csv`  for example will return the `test.csv` if the local folder points
to `/Users/serverdata`.

#### POST "/v1/upload\_dabs\_files/"
A call to this route should be of content type `"multipart/form-data"`, and, if using curl or a similar service, should use @ notation for the values of the "appropriations", "program_activity" and "award_financial" keys, to indicate the local path to the files to be uploaded. Otherwise, should pass a file-like object.

This route will upload the files, then kick off the validation jobs. It will return the submission_id.

<<<<<<< HEAD
For a new submission, all three files must be submitted. For corrections to an existing submission, one or more files may be submitted along with the `existing_submission_id` parameter.
=======
For information on the CGAC and FREC parameters, see the note above in the "Background" section.
>>>>>>> ad14834a

#### Additional Required Headers:
- `Content-Type` - `"multipart/form-data"`

#### Request Parameters:
- `appropriations` - local path to file using @ notation
- `program_activity` - local path to file using @ notation
- `award_financial` - local path to file using @ notation
- `cgac_code` - **required if not FREC** string, CGAC of agency (null if FREC agency)
- `frec_code` - **required if not CGAC** string, FREC of agency (null if CGAC agency)
- `is_quarter` - boolean (true for quarterly submissions)
- `reporting_period_start_date` - string, starting date of submission (MM/YYYY)
- `reporting_period_end_date` - string, ending date of submission (MM/YYYY)
- `existing_submission_id:`- integer, id of previous submission, use only if submitting an update.

**NOTE**: for monthly submissions, start/end date are the same


#### Example Curl Request:
```
curl -i -X POST 
      -H "x-session-id: abcdefg-1234567-hijklmno-89101112"  
      -H "Content-Type: multipart/form-data" 
      -F 'cgac_code=020' 
      -F 'frec_code=null' 
      -F 'is_quarter=true' 
      -F 'reporting_period_start_date=04/2018' 
      -F 'reporting_period_end_date=06/2018' 
      -F "appropriations=@/local/path/to/a.csv" 
      -F "award_financial=@/local/path/to/c.csv"  
      -F "program_activity=@/local/path/to/b.csv"
    /v1/upload_dabs_files/
```

#### Example Output:
```json
{
  "success":"true",
  "submission_id": 123
}
```

#### POST "/v1/upload\_fabs\_file/"
A call to this route should be of content type `"multipart/form-data"`, and, if using curl or a similar service, should use @ notation for the value of the "fabs" key, to indicate the local path to the file to be uploaded. Otherwise, should pass a file-like object.

This route will upload the file, then kick off the validation jobs. It will return the submission id.

#### Additional Required Headers:
- `Content-Type`: `"multipart/form-data"`

#### Request Parameters:
- `agency_code`: string, sub tier agency code. Required if existing_submission_id is not included
- `fabs`: **required** local path to file using @ notation
- `existing_submission_id`: integer, id of previous submission, use only if submitting an update.

#### Example curl request:
```
  curl -i -X POST /
      -H "x-session-id: abcdefg-1234567-hijklmno-89101112"
      -H "Content-Type: multipart/form-data"
      -F 'agency_code=2000'
      -F "fabs=@/local/path/to/fabs.csv"
    /v1/upload_fabs_file/
```

#### Example output:
```json
{
  "success":true,
  "submission_id":12
}
```

#### GET "/v1/revalidation\_threshold/"
This endpoint returns the revalidation threshold for the broker application. This is the date that denotes the earliest validation date a submission must have in order to be certifiable.

##### Sample Request
`/v1/revalidation_threshold/`

##### Request Params
N/A

##### Response (JSON)
```
{
    "revalidation_threshold": "01/15/2017"
}
```

##### Response Attributes
- `revalidation_threshold`: string, the date of the revalidation threshold (MM/DD/YYYY)

##### Errors
Possible HTTP Status Codes:

- 403: Permission denied, user does not have permission to view this submission


#### GET "/v1/submission\_metadata/"
This endpoint returns metadata for the requested submission.

##### Sample Request
`/v1/submission_metadata/?submission_id=123`

##### Request Params
- `submission_id` - **required** - an integer representing the ID of the submission to get metadata for

##### Response (JSON)
```
{
    "cgac_code": "000",
    "frec_code": null,
    "agency_name": "Agency Name",
    "number_of_errors": 10,
    "number_of_warnings": 20,
    "number_of_rows": 3,
    "total_size": 1800,
    "created_on": "04/16/2018",
    "last_updated": "2018-04-16T18:48:09",
    "last_validated": "04/16/2018",
    "reporting_period": "Q2/2018",
    "publish_status": "unpublished",
    "quarterly_submission": false,
    "fabs_submission": true,
    "fabs_meta": {
        "valid_rows": 1,
        "total_rows": 2,
        "publish_date": null,
        "published_file": null
    }
}
```

##### Response Attributes
- `cgac_code`: string, CGAC of agency (null if FREC agency)
- `frec_code`: string, FREC of agency (null if CGAC agency)
- `agency_name`: string, name of the submitting agency
- `number_of_errors`: int, total errors in the submission
- `number_of_warnings`: int, total warnings in the submission
- `number_of_rows`: int, total number of rows in the submission including file headers
- `total_size`: int, total size of all files in the submission in bytes
- `created_on`: string, date submission was created (MM/DD/YYYY)
- `last_updated`: string, date/time any changes (including validations, etc) were made to the submission (YYYY-MM-DDTHH:mm:ss)
- `last_validated`: string, date the most recent validations were completed (MM/DD/YYYY)
- `reporting_period`: string, reporting period of the submission (Q#/YYYY for quarterly submissions, MM/YYYY for monthly)
- `publish_status`: string, whether the submission is published or not. Can contain only the following values:
    - `unpublished`
    - `published`
    - `updated`
    - `publishing`
- `quarterly_submission`: boolean, whether the submission is quarterly or monthly
- `fabs_submission`: boolean, whether the submission is FABS or DABS (True for FABS)
- `fabs_meta`: object, data specific to FABS submissions (null for DABS submissions)
    - `publish_date`: string, Date/time submission was published (H:mm(AM/PM) MM/DD/YYYY) (null if unpublished)
    - `published_file`: string, signed url of the published file (null if unpublished)
    - `total_rows`: int, total rows in the submission not including header rows
    - `valid_rows`: int, total number of valid, publishable row

##### Errors
Possible HTTP Status Codes:

- 400:
    - Missing `submission_id` parameter
    - Submission does not exist
- 401: Login required
- 403: Permission denied, user does not have permission to view this submission


#### GET "/v1/submission\_data/"
This endpoint returns detailed validation job data for the requested submission.

##### Sample Request
`/v1/submission_data/?submission_id=123&type=appropriations`

##### Request Params
- `submission_id` - **required** - an integer representing the ID of the submission to get job data for
- `type` - **optional** - a string limiting the results in the array to only contain the given file type. The following are valid values for this:
    - `fabs` - only for FABS submissions
    - `appropriations` - A
    - `program_activity` - B
    - `award_financial` - C
    - `award_procurement` - D1
    - `award` - D2
    - `cross` - cross-file

##### Response (JSON)
```
{
    "jobs": [{
        'job_id': 520,
        'job_status': "finished",
        'job_type': "csv_record_validation",
        'filename': "original_file_name.csv",
        'file_size': 1800,
        'number_of_rows': 3,
        'file_type': "fabs",
        'file_status': "complete",
        'error_type': "row_errors",
        'error_data': [{
            'field_name': "recordtype",
            'error_name': "required_error",
            'error_description': "This field is required for all submissions but was not provided in this row.",
            'occurrences': "1",
            'rule_failed': "This field is required for all submissions but was not provided in this row.",
            'original_label': "FABSREQ3"
        }],
        'warning_data': [],
        'missing_headers': [],
        'duplicated_headers': []
    }]
}
```

##### Response Attributes
- `job_id `: int, database ID of the job
- `job_status`: string, status of the job. Can be any of the following values:
    - `waiting`
    - `ready`
    - `running`
    - `finished`
    - `invalid`
    - `failed`
- `job_type`: string, the type of validation the job is, can be either of the following values:
    - `csv_record_validation` - a single file validation
    - `validation` - the cross-file validations
- `filename`: string, the orignal name of the submitted file (null for cross-file)
- `file_size`: int, size of the file in bytes (null for cross-file)
- `number_of_rows`: total number of rows in the file including header row (null for cross-file)
- `file_type`: type of the file, can only be the following values
    - `fabs` - will be the only file for FABS submissions and will not be present in DABS submissions
    - `appropriations` - A
    - `program_activity` - B
    - `award_financial` - C
    - `award_procurement` - D1
    - `award` - D2
    - ` ` - Empty string is used for cross-file jobs
- `file_status`: string, indicates the status of the file. Can only be the following values
    - `complete`
    - `header_error`
    - `unknown_error`
    - `single_row_error`
    - `job_error`
    - `incomplete`
    - `encoding_error`
    - `row_count_error`
    - `file_type_error`
- `error_type`: string, the overall type of error in the validation job. Can only be the following values
    - `header_errors`
    - `row_errors`
    - `none`
- `error_data`: array, details of each error that ocurred in the submission. Each entry is an object with the following keys, all returned values are strings
    -  `field_name`: the fields that were affected by the rule separated by commas if there are multiple
    -  `error_name`: the name of the error type, can be any of the following values
        -  `required_error`
        -  `rule_failed`
        -  `type_error`
        -  `value_error`
        -  `read_error`
        -  `write_error`
        -  `length_error`
    -  `error_description`: a description of the `error_name`
    -  `occurrences`: the number of times this error ocurred in this file
    -  `rule_failed`: the full description of the rule that failed
    -  `original_label`: the rule label for the rule that failed
-  `warning_data`: array, details of each warning that ocurred in the submission. Each entry is an object containing the same keys as those found in `error_data` with the exception that `error_name` can only be `rule_failed`.
-  `missing_headers`: array, each entry is a string with the name of the header that was missing
-  `duplicated_headers`: array, each entry is a string with the name of the header that was duplicated

##### Errors
Possible HTTP Status Codes:

- 400:
    - Missing `submission_id` parameter
    - Submission does not exist
    - Invalid type parameter
- 401: Login required
- 403: Permission denied, user does not have permission to view this submission


#### GET "/v1/check\_status/"
This endpoint returns the status of each file type, including whether each has errors or warnings and a message if one exists.

##### Sample Request
`/v1/check_status/?submission_id=123&type=appropriations`

##### Request Params
- `submission_id` - **required** - an integer representing the ID of the submission to get statuses for
- `type` - **optional** - a string limiting the results in the array to only contain the given file type. The following are valid values for this:
    - `fabs` - only for FABS submissions
    - `appropriations` - A
    - `program_activity` - B
    - `award_financial` - C
    - `award_procurement` - D1
    - `award` - D2
    - `cross` - cross-file
    - `executive_compensation` - E
    - `sub_award` - F

##### Response (JSON)

```
{
    "fabs": {
        "status": "finished",
        "message": "",
        "has_errors": false,
        "has_warnings": true
    }
}
```

##### Response Attributes
Response attributes change depending on the submission and type requested. If a specific type is requested, only one attribute matching the requested type will be included. If no type is specified and the submission is a DABS submission, all possible file types will be included. The possible attributes match the valid request types. See above for a full list.

The contents of each attribute are an object containing the following keys:

- `status`: string, indicates the current status of the file type. Possible values include:
    - `ready` - not yet started
    - `uploading` - the file is uploading
    - `running` - the jobs are running
    - `finished` - all associated jobs are complete
    - `failed` - one or more of the associated jobs have failed
- `message`: string, the message associated with a job if there is one
- `has_errors`: boolean, indicates if the file type has any errors in validation
- `has_warnings`: boolean, indicates if the file type has any warnings in validation

##### Errors
Possible HTTP Status Codes:

- 400:
    - Missing `submission_id` parameter
    - Submission does not exist
    - Invalid type parameter
- 401: Login required
- 403: Permission denied, user does not have permission to view this submission


#### GET "/v1/get_protected_files/"
This route returns a signed S3 URL for all files available to download on the help page.

Example output:

```json
{
    "urls": {
            "AgencyLabel_to_TerseLabel.xslx": "https://prod-data-act-submission.s3-us-gov-west-1.amazonaws.com:443/rss/AgencyLabel_to_TerseLabel.xslx?Signature=abcdefg......",
            "File2.extension": "https://......"
    }
}
```

Example output if there are no files available:

```json
{
    "urls": {}
}
```

#### GET "/v1/get\_obligations/"
This endpoint gets total obligations and specific obligations.

##### Sample Request
`/v1/get_obligations/?submission_id=123`

##### Request Params
- `submission_id` - **required** - an integer representing the ID of the submission to get obligations for

##### Response (JSON)

```
{
  "total_obligations": 75000.01,
  "total_procurement_obligations": 32500.01,
  "total_assistance_obligations": 42500
}
```

##### Reponse Attributes
- `total_obligations` - value representing the total obligations for the requested submission
- `total_procurement_obligations` - value representing the total procurement obligations for the requested submission
- `total_assistance_obligations` - value representing the total assistance obligations for the requested submission

##### Errors
Possible HTTP Status Codes:

- 400:
    - Missing `submission_id` parameter
    - Submission does not exist
- 401: Login required
- 403: Permission denied, user does not have permission to view this submission


#### GET "/v1/submission/\<int:submission\_id\>/narrative"
This endpoint retrieves existing submission narratives (explanations/notes for particular files).

##### Sample Request
`/v1/submission/123/narrative`

##### Request Params
- `submission_id` - **required** - an integer representing the ID of the submission to get obligations for. This is found within the url itself, not at the end as an explicit param.

##### Response (JSON)

```
{
  "A": "Text of A's narrative",
  "B": "These will be empty if no notes are present",
  "C": "",
  "D1": "",
  "D2": "",
  "E": "",
  "F": ""
}
```

##### Reponse Attributes
- `A` - narrative for file A (Appropriations)
- `B` - narrative for file B (Program Activity)
- `C` - narrative for file C (Award Financial)
- `D1` - narrative for file D1 (Award Procurement)
- `D2` - narrative for file D2 (Award Financial Assistance)
- `E` - narrative for file E (Executive Compensation)
- `F` - narrative for file F (Sub Award)

##### Errors
Possible HTTP Status Codes:

- 400: Submission does not exist
- 401: Login required
- 403: Permission denied, user does not have permission to view this submission

#### POST "/v1/submission/\<int:submission\_id\>/narrative"
This endpoint sets the file narratives for a given submission.

##### Body (JSON)

```
{
  "A": "Some new text"
  "C": "We didn't include B",
  "D1": "",
  "D2": "",
  "F": "Or E, for some reason",
}
```

##### Body Description
All content passed in the body is updated in the database. If an attribute is left out, it will be treated as if it's an empty string.

**Important:** All narratives must be included every time in order to be kept. An attribute with an empty string will result in that narrative being deleted. (e.g. A narrative for file A already exists. A narrative for file B is being added. Narratives for both files A and B must be sent).

- `A` - narrative for file A (Appropriations)
- `B` - narrative for file B (Program Activity)
- `C` - narrative for file C (Award Financial)
- `D1` - narrative for file D1 (Award Procurement)
- `D2` - narrative for file D2 (Award Financial Assistance)
- `E` - narrative for file E (Executive Compensation)
- `F` - narrative for file F (Sub Award)

##### Response (JSON)

```
{}
```

##### Response Attributes
N/A

##### Errors
Possible HTTP Status Codes:

- 400: Submission does not exist
- 401: Login required
- 403: Permission denied, user does not have permission to view this submission

#### GET "/v1/submission/\<int:submission\_id\>/report\_url"
This endpoint requests the URL associated with a particular type of submission report. The provided URL will expire after roughly half an hour.

##### Sample Request
`/v1/submission/<int:submission_id>/report_url?warning=True&file_type=appropriations&cross_type=award_financial`

##### Request Params
- `submission_id` - **required** - an integer representing the ID of the submission to get a report url for
- `warning` - **optional** - the boolean value true if the report is a warning report; defaults to false
- `file_type` - **required** - designates the type of report you're seeking
    - `appropriations` - A
    - `program_activity` - B
    - `award_financial` - C
    - `award_procurement` - D1
    - `award` - D2
    - `fabs` - FABS
- `cross_type` - **optional** - if present, indicates that we're looking for a cross-validation report between `file_type` and this parameter. The following are the only valid pairings, all other combinations of `file_type` and `cross_type` will result in an error:
    - `file_type`: "appropriations", `cross_type`: "program\_activity"
    - `file_type`: "program\_activity", `cross_type`: "award\_financial"
    - `file_type`: "award\_financial", `cross_type`: "award\_procurement"
    - `file_type`: "award\_financial", `cross_type`: "award" 

##### Response (JSON)

```
{
  "url": "https://........"
}
```

##### Response Attributes
- `url` - signed url for the submission report

##### Errors
Possible HTTP Status Codes:

- 400:
    - Missing `submission_id` or `file_type` parameter
    - Submission does not exist
    - Invalid `file_type`, `cross_type`, or `warning` parameter
    - Invalid `file_type`, `cross_type` pairing
- 401: Login required
- 403: Permission denied, user does not have permission to view this submission


#### GET "/v1/get\_file\_url"
This endpoint returns the signed url for the uploaded/generated file of the requested type

##### Sample Request
`/v1/get_file_url?submission_id=123&file_type=A`

##### Request Params
- `submission_id` - **required** - an integer representing the ID of the submission to get metadata for
- `file_type` - **required** - a string representing the file letter for the submission. Valid strings are the following:
    - `A`
    - `B`
    - `C`
    - `D1`
    - `D2`
    - `E`
    - `F`
    - `FABS`

##### Response (JSON)
```
{
    "url": "https://......."
}
```

##### Response Attributes
- `url`: string, the signed url for the requested file

##### Errors
Possible HTTP Status Codes:

- 400:
    - No such submission
    - Invalid file type (overall or for the submission specifically)
    - Missing parameter
- 401: Login required
- 403: Do not have permission to access that submission

#### POST "/v1/submit_detached_file"

This route sends a request to the backend with ID of the FABS submission we're submitting in order to publish it.

##### Body (JSON)

```
{
    "submission_id": 7
}
```

##### Body Description

* `submission_id` - **required** - ID of the submission to process

##### Response (JSON)
Successful response will contain the submission_id.

```
{
    "submission_id": 7
}
```

Invalid submission_ids (nonexistant or not FABS submissions) and submissions that have already been published will return a 400 error.

Other errors will be 500 errors

#### POST "/v1/delete_submission"

This route deletes all data related to the specified `submission_id`. A submission that has ever been certified/published (has a status of "published" or "updated") cannot be deleted.

##### Body (JSON)

```
{
  "submission_id": 1
}
```

##### Body Description

* `submission_id` - **required** - an integer corresponding to the ID of the submission that is to be deleted.

##### Response (JSON)

```
{
  "message": "Success"
}
```
* `message` - A message indicating whether or not the action was successful. Any message other than "Success" indicates a failure.

#### POST "/v1/certify_submission"

This route certifies the specified submission, if possible. If a submission has critical errors, it cannot be certified. Submission files are copied to a certified bucket on aws if it is a non-local environment.

##### Body (JSON)

```
{
  "submission_id": 1
}
```

##### Body Description

* `submission_id` - **required** - an integer corresponding to the ID of the submission that is to be certified.

##### Response (JSON)

```
{
  "message": "Success"
}
```
* `message` - A message indicating whether or not the action was successful. Any message other than "Success" indicates a failure.

#### GET "/v1/gtas_window"

This route checks if there is a gtas window currently open, and if it is returns the start and end date, else returns None

##### Body 

None

##### Response (JSON)

Returns a data object with start and end dates if it is a window, or a data object containing null if it is not a window

```
{
  data : {
    start_date: '2012-05-17',
    end_date: '2012-06-17'
  }
}
```
* `start_date` - The date that the window opens
* `end_date` - The date that the window closes

#### POST "/v1/restart_validation"

This route alters a submission's jobs' statuses and then restarts all validations for the specified submission.

##### Body (JSON)

```
{
  "submission_id": 1,
  "d2_submission": True
}
```

##### Body Description

* `submission_id` - **required** - an integer corresponding to the ID of the submission for which the validations should be restarted.
* `d2_submission` - a boolean indicating whether this is a dabs or fabs submission

##### Response (JSON)

```
{
  "message": "Success"
}
```
* `message` - A message indicating whether or not the action was successful. Any message other than "Success" indicates a failure.

#### POST "/v1/list\_submissions"
This endpoint lists submissions for all agencies for which the current user is a member of. Optional filters allow for more refined lists.

##### Body (JSON)

```
{
    "page": 2
    "limit": 5,
    "certified": "true",
    "sort": "modified",
    "order": "desc",
    "d2_submission": False,
    "filters": {
        "submission_ids": [123, 456],
        "last_modified_range": {
            "start_date": "01/01/2018",
            "end_date": "01/10/2018"
        },
        "agency_codes": ["123", "4567"],
        "file_names": ["file_a", "test"],
        "user_ids: [1, 2]
    }
}
```

##### Body Description

- `page` - **optional** - an integer representing the page of submissions to view (offsets the list by `limit * (page - 1)`). Defaults to `1` if not provided
- `limit` - **optional** - an integer representing the total number of results to see from this request. Defaults to `5` if not provided
- `certified` - **required** - a string denoting the certification/publish status of the submissions listed. Allowed values are:
    - `true` - only include submissions that have been certified/published
    - `false` - only include submissions that have never been certified/published
    - `mixed` - include both certified/published and non-certified/published submissions
- `sort` - **optional** - a string denoting what value to sort by. Defaults to `modified` if not provided. Valid values are:
    - `modified` - last modified date
    - `reporting` - reporting start date
    - `agency` - agency name
    - `submitted_by` - name of user that created the submission
    - `certified_date` - latest certified date
- `order` - **optional** - a string indicating the sort order. Defaults to `desc` if not provided. Valid values are:
    - `desc`
    - `asc`
- `d2_submission` - **optional** - a boolean indicating if the submissions listed should be FABS or DABS (True for FABS). Defaults to `False` if not provided.
- `filters` - **optional** - an object containing additional filters to narrow the results returned by the endpoint. Possible filters are:
    - `submission_ids` - an array of integers or strings that limits the submission IDs returned to only the values listed in the array.
    - `last_modified_range` - an object containing a start and end date for the last modified date range. Both must be provided if this filter is used.
        - `start_date` - a string indicating the start date for the last modified date range (inclusive) (MM/DD/YYYY)
        - `end_date` - a string indicating the end date for the last modified date range (inclusive) (MM/DD/YYYY)
    - `agency_codes` - an array of strings containing CGAC and FREC codes
    - `file_names` - an array of strings containing total or partial matches to file names (including timestamps), will match any file name including generated ones
    - `user_ids` - an array of integers or strings that limits the list of submissions to only ones created by users within the array.

##### Response (JSON)

```json
{
  "submissions": [
    {
      "reporting_end_date": "2016-09-01",
      "submission_id": 1,
      "reporting_start_date": "2016-07-01",
      "user": {
        "name": "User Name",
        "user_id": 1
      },
      "files": ["file1.csv", "file2.csv"],
      "agency": "Department of the Treasury (TREAS)"
      "status": "validation_successful",
      "last_modified": "2016-08-31 12:59:37.053424",
      "publish_status": "published",
      "certifying_user": "Certifier",
      "certified_on": "2016-08-30 12:53:37.053424"
    },
    {
      "reporting_end_date": "2015-09-01",
      "submission_id": 2,
      "reporting_start_date": "2015-07-01",
      "user": {
        "name": "User2 Name2",
        "user_id": 2
      },
      "files": ["file1.csv", "file2.csv"],
      "agency": "Department of Defense (DOD)"
      "status": "file_errors",
      "last_modified": "2016-08-31 15:59:37.053424",
      "publish_status": "unpublished",
      "certifying_user": "",
      "certified_on": ""
    }
  ],
  "total": 2
}
```

##### Response Attributes

- `total` - An integer indicating the total submissions that match the provided parameters (including those that didn't fit within the limit)
- `submissions` - An array of objects that contain details about submissions. Contents of each object are:
    - `submission_id` - an integer indicating ID of the submission
    - `reporting_start_date` - a string containing the start date of the submission (`YYYY-MM-DD`)
    - `reporting_end_date` - a string containing the end date of the submission (`YYYY-MM-DD`)
    - `user` - an object containing details of the user that created the submission:
        - `name` - a string containing the name of the user
        - `user_id` - an integer indicating the ID of the user
    - `files` - an array of file names associated with the submission
    - `agency` - a string containing the name of the agency the submission is for
    - `status` - a string containing the current status of the submission. Possible values are:
        - `failed`
        - `file_errors`
        - `running`
        - `waiting`
        - `ready`
        - `validation_successful`
        - `validation_successful_warnings`
        - `certified`
        - `validation_errors`
    - `last_modified` - a string containing the last time/date the submission was modified in any way (`YYYY-MM-DD HH:mm:ss`)
    - `publish_status` - a string indicating the publish status of the submission. Possible values are:
        - `unpublished`
        - `published`
        - `updated`
        - `publishing`
    - `certifying_user` - a string containing the name of the last user to certify the submission
    - `certified_on` - a string containing the last time/date the submission was certified. (`YYYY-MM-DD HH:mm:ss`)

##### Errors
Possible HTTP Status Codes:

- 400: Invalid types in a filter, invalid values in a filter, missing required parameter
- 401: Login required


#### GET "/v1/list\_submission\_users"
This endpoint lists all users with submissions that the requesting user can view, sorted by user name.

##### Sample Request
`/v1/list_submission_users?d2_submission=False`

##### Request Params
- `d2_submission` - **optional** - a boolean indicating if the submissions checked should be FABS or DABS (True for FABS). Defaults to `False` if not provided.

##### Response (JSON)

```json
{
  "users": [
    {
      "user_id": 4,
      "name": "Another User"
    },
    {
      "user_id": 1,
      "name": "User One"
    }
  ]
}
```

##### Response Attributes

- `users` - An array of objects that contain the user's ID and name:
    - `user_id` - an integer indicating ID of the user
    - `name` - a string containing the name of the user

##### Errors
Possible HTTP Status Codes:

- 401: Login required


#### POST "/v1/list_certifications/"
List certifications for a single submission

### Body (JSON)

```
{
    "submission_id": 123
}
```

### Body Description

* `submission_id` - **required** - an integer corresponding the submission_id

### Response (JSON)

Successful response will contain the submission_id and a list of certifications.

```
{
    "submission_id": 7,
    "certifications": [{
        "certify_date": "2017-05-11 18:10:18",
        "certify_history_id": 4,
        "certifying_user": {
            "name": "User Name",
            "user_id": 1
        },
        "certified_files": [{
            "certified_files_history_id": 1,
            "filename": "1492041855_file_c.csv",
            "is_warning": False,
            "narrative": "Comment on the file"
            },
            {"certified_files_history_id": 1,
            "filename": "submission_7_award_financial_warning_report.csv",
            "is_warning": True,
            "narrative": None}
        ]},
        {"certify_date": "2017-05-08 12:07:18",
        "certify_history_id": 3,
        "certifying_user": {
            "name": "Admin User Name",
            "user_id": 2
        },
        "certified_files": [{
            "certified_files_history_id": 3,
            "filename": "1492041855_file_a.csv",
            "is_warning": False,
            "narrative": "This is also a comment"
            },
            {"certified_files_history_id": 6,
            "filename": "submission_280_cross_warning_appropriations_program_activity.csv",
            "is_warning": True,
            "narrative": None}
        ]}
    ]
}
```

Invalid submission_ids (nonexistant, not certified, or FABS submissions) will return a 400 error.

#### POST "/v1/get_certified_file/"
Get a signed url for a specified history item

### Body (JSON)

```
{
    "submission_id": 1,
    "certified_files_history_id": 7,
    "is_warning": True
}
```

### Body Description

* `submission_id` - **required** - an integer corresponding the submission_id
* `certified_files_history_id` - **required** - an integer corresponding the certified_files_history_id
* `is_warning` - a boolean to denote whether the file being grabbed is a warning file or uploaded file

### Response (JSON)

Successful response will contain the signed S3 URL for the file we're trying to access.

```
{
    "url": "https://........",
}
```

Invalid certified_files_history_id, requests for a file not related to the submission_id given, or requests for a file that isn't stored in the table will return a 400 error.

#### GET "/v1/list_agencies/"
Gets all CGACS that the user has submit/certify permissions

Example input:

None

Example output:

```json
{
    "cgac_agency_list": [
      {
        "agency_name": "Sample Agency",
        "cgac_code": "000"
      }, ...
    ]
}
```

#### GET "/v1/list_all_agencies/"
Gets all CGACS

Example input:

None

Example output:

```json
{
    "cgac_agency_list": [
      {
        "agency_name": "Sample Agency",
        "cgac_code": "000"
      }, ...
    ]
}
```

#### GET "/v1/list_sub_tier_agencies/"
Gets all CGACS that the user has submit/certify permissions as well as all sub-tier agencies under said cgacs

Example input:

None

Example output:

```json
{
    "sub_tier_agency_list": [
      {
        "agency_name": "Sample Agency",
        "agency_code": "000",
	"priority": "0"
      }, ...
    ]
}
```

## Generate Files
### POST "/v1/generate\_file"
This route sends a request to the backend to utilize the relevant external APIs and generate the relevant file for the metadata that is submitted. This route is used for file generation **within** a submission.

#### Sample Request Body (JSON)
```
{
    "submission_id": 123,
    "file_type": "D1"
    "start": "01/01/2016",
    "end": "03/31/2016",
    "agency_type": "awarding"
}
```

#### Body Parameters

- `submission_id` - **required** - an integer representing the ID of the current submission
- `file_type` - **required** - a string indicating the file type to generate. Allowable values are:
    - `D1` - generate a D1 file
    - `D2` - generate a D2 file
    - `E` - generate a E file
    - `F` - generate a F file
- `start` - **required for D1/D2 only** - the start date of the requested date range, in `MM/DD/YYYY` string format, should not be passed for E/F generation
- `end` - **required for D1/D2 only** - the end date of the requested date range, in `MM/DD/YYYY` string format, should not be passed for E/F generation
- `agency_type` - **optional, used only in D1/D2** - a string indicating if the file generated should be based on awarding or funding agency. Defaults to `awarding` if not provided. Only allowed values are:
    - `awarding`
    - `funding`

#### Response (JSON)
Response will be the same format as those which are returned in the `/v1/check_generation_status` endpoint.

#### Errors
Possible HTTP Status Codes not covered by `check_generation_status` documentation:

- 400:
    - Start and end date not provided for D1/D2 generation
    - Start and end date not formatted properly


### POST "/v1/generate\_detached\_file"

This route sends a request to the backend to utilize the relevant external APIs and generate the relevant file for the metadata that is submitted. This route is used for file generation **independent** from a submission.

#### Body (JSON)

```
{
    "file_type": "D1",
    "cgac_code": "020",
    "start": "01/01/2016",
    "end": "03/31/2016",
    "agency_type": "awarding"
}
```

#### Body Description

- `file_type` - **required** - a string indicating the file type to generate. Allowable values are:
    - `D1` - generate a D1 file
    - `D2` - generate a D2 file
- `cgac_code` - **required** - the cgac of the agency for which to generate the files for
- `start` - **required** - the start date of the requested date range, in `MM/DD/YYYY` string format
- `end` - **required** - the end date of the requested date range, in `MM/DD/YYYY` string format
- `agency_type` - **optional** - a string indicating if the file generated should be based on awarding or funding agency. Defaults to `awarding` if not provided. Only allowed values are:
    - `awarding`
    - `funding`

#### Response (JSON)
Response will be the same format as those returned from `/v1/check_generation_status` endpoint with the exception that only D1 and D2 files will ever be present, never E or F.

#### Errors
Possible HTTP Status Codes not covered by `check_generation_status` documentation:

- 400:
    - Missing cgac or frec code
    - Missing start or end date


## File Status
### GET "/v1/check\_generation\_status"

This route returns either a signed S3 URL to the generated file or, if the file is not yet ready or have failed to generate for other reasons, returns a status indicating that. This route is used for file generation **within** a submission.

#### Sample Request
`/v1/check_generation_status/?submission_id=123&file_type=D1`

#### Request Params
- `submission_id` - An integer representing the ID of the current submission
- `file_type` - **required** - a string indicating the file type whose status we are checking. Allowable values are:
    - `D1` - generate a D1 file
    - `D2` - generate a D2 file
    - `E` - generate a E file
    - `F` - generate a F file

#### Response (JSON)

```
{
    "job_id": 1234,
    "status": "finished",
    "file_type": "D1",
    "url": "https://........",
    "size": null,
    "start": "01/01/2016",
    "end": "03/31/2016",
    "message": ""
}
```

#### Response Attributes
The response is an object that represents that file's state.

- `job_id` - an integer, job ID of the generation job in question
- `status` - a string constant indicating the file's status. Possible values are:
    - `finished` - file has been generated and is available for download
    - `waiting` - file has either not started/finished generating or has finished generating but is not yet uploaded to S3
    - `failed` - an error occurred and the file generation or S3 upload failed, the generated file is invalid, or any other error
    - `invalid` - no generation request has ever been made for this submission ID before
- `file_type` - a string indicating the file that the status data refers to. Possible values are:
    - `D1` - D1 file
    - `D2` - D2 file
    - `E` - E file
    - `F` - F file
- `url` - a string containing a signed S3 URL from which the generated file can be downloaded. This will be the string `"#"` if the file is not in the `finished` state.
- `size` - always null, should be the size of the created file
- `start` - **expected for D1/D2 only** - the file start date, in `MM/DD/YYYY` format. If not a D1/D2 file, this will be a blank string.
- `end` - **expected for D1/D2 only** - the file end date, in `MM/DD/YYYY` format. If not a D1/D2 file, this will be a blank string.
- `message` - a string of a user-readable error message when the file is `failed`, otherwise returns a blank string

#### Errors
Possible HTTP Status Codes:

- 400:
    - Missing `submission_id` parameter
    - Submission does not exist
    - Invalid `file_type` parameter
- 401: Login required
- 403: Permission denied, user does not have permission to view this submission


### GET "/v1/check\_detached\_generation\_status"

This route returns either a signed S3 URL to the generated file or, if the file is not yet ready or have failed to generate for other reasons, returns a status indicating that. This route is used for file generation **independent** from a submission.

#### Sample Request (JSON)
`/v1/check_detached_generation_status/job_id=1`

### Request Params
- `job_id` - **required** - an integer corresponding the job_id for the generation. Provided in the response of the call to `generate_detached_file`

#### Response (JSON)
Response will be the same format as those returned from `/v1/check_generation_status` endpoint with the exception that only D1 and D2 files will ever be present, never E or F.

#### Errors
Possible HTTP Status Codes:

- 400:
    - Missing `job_id` parameter
    - Submission does not exist
- 401: Login required


## Test Cases

### Integration Tests

To run the broker API integration tests, navigate to the project's test folder (`data-act-broker-backend/tests`) and type the following:

        $ python integration/runTests.py

To generate a test coverage report from the command line:

1. Make sure you're in the project's test folder (`data-act-broker-backend/tests`).
2. Run the tests using the `coverage` command: `coverage run integration/runTests.py`.
3. After the tests are done running, view the coverage report by typing `coverage report`. To exclude third-party libraries from the report, you can tell it to ignore the `site-packages` folder: `coverage report --omit=*/site-packages*`.<|MERGE_RESOLUTION|>--- conflicted
+++ resolved
@@ -258,11 +258,9 @@
 
 This route will upload the files, then kick off the validation jobs. It will return the submission_id.
 
-<<<<<<< HEAD
 For a new submission, all three files must be submitted. For corrections to an existing submission, one or more files may be submitted along with the `existing_submission_id` parameter.
-=======
+
 For information on the CGAC and FREC parameters, see the note above in the "Background" section.
->>>>>>> ad14834a
 
 #### Additional Required Headers:
 - `Content-Type` - `"multipart/form-data"`
