--- conflicted
+++ resolved
@@ -1615,35 +1615,6 @@
 
 The following routes are primarily used by the frontend for analytical purposes.
 
-<<<<<<< HEAD
-### POST "/v1/historic_dabs_summary"
-
-This route returns a list of submission summary objects corresponding to the filters provided. 
-
-#### Sample Request
-`/v1/historic_dabs_summary/`
-
-#### Sample Request Body (JSON)
-```
-{
-	"filters": {
-		"quarters": [1, 3],
-		"fys": [2017, 2019],
-		"agencies": ["089", "1125"]
-	}
-}
-```
-
-#### Body Params
-- `filters` - **required** - a dictionary used to filter the resulting summaries, 
-                             each of the following filters are required 
-    - `quarters` - list of integers, each ranging 1-4, or an empty list to include all.
-    - `fys` - a list of integers, each ranging from 2017 through the current fiscal year,
-              or an empty list to include all.
-    - `agencies` - a list of strings of CGAC or FREC codes, or an empty list to include all.
-
-**Note: the results will only include the submissions the user has access to based on their MAX permissions**
-=======
 ### POST "/v1/historic\_dabs\_summary"
 
 This route returns a list of submission summary objects corresponding to the filters provided.
@@ -1666,7 +1637,6 @@
     - `fys`: (required, list[integer]) fiscal years, ranging from 2017 through the current fiscal year,
               or an empty list to include all.
     - `agencies`: (required, list[string]) CGAC or FREC codes, or an empty list to include all.
->>>>>>> d2358ccc
 
 #### Response (JSON)
 
@@ -1689,15 +1659,6 @@
 #### Response Attributes
 The response is a list of objects representing the submission summaries, each with the following attributes:
 
-<<<<<<< HEAD
-- `submission_id` - an integer, the submission ID of the summary
-- `certifier` - a string, name of the submission certifier
-- `fy` - an integer, the fiscal year of the summary
-- `quarter` - an integer, the fiscal quarter of the summary
-- `agency` - an object representing the submission's agency, with the following attributes
-    - `name` - a string, the agency's name
-    - `code` - a string, the agency's code
-=======
 - `submission_id`: (integer) the submission ID of the summary
 - `certifier`: (string) name of the submission certifier
 - `fy`: (integer) the fiscal year of the summary
@@ -1705,7 +1666,6 @@
 - `agency`:  (dict) the submission's agency, with the following attributes
     - `name`: (string) the agency's name
     - `code`: (string) the agency's code
->>>>>>> d2358ccc
 
 #### Errors
 Possible HTTP Status Codes:
@@ -1716,7 +1676,6 @@
     - Invalid `agencies` parameter
     - Missing required parameter
 - 401: Login required
-<<<<<<< HEAD
 
 
 ### POST "/v1/get\_rule\_labels/"
@@ -1763,8 +1722,6 @@
     - Files provided for FABS rule list
     - Invalid file type provided
     - Invalid parameter type provided
-=======
->>>>>>> d2358ccc
 
 ## Automated Tests
 
@@ -1777,21 +1734,12 @@
 
 So first, ensure your `dataactcore/local_config.yml` and `dataactcore/local_secrets.yml` files are configured to be 
 able to connect and authenticate to your local Postgres database server as instructed in [INSTALL.md](../doc/INSTALL.md) 
-<<<<<<< HEAD
 
 **To run _all_ tests**
 ```bash
 $ pytest
 ```
 
-=======
-
-**To run _all_ tests**
-```bash
-$ pytest
-```
-
->>>>>>> d2358ccc
 **To run just _integration_ tests**
 ```bash
 $ pytest tests/integration/*
