--- conflicted
+++ resolved
@@ -15,10 +15,6 @@
     #For Flask Apps use the context for locals
     IS_FLASK = True
     dbName = None # Should be overwritten by child classes
-<<<<<<< HEAD
-=======
-    credFileName = "dbCred.json"
->>>>>>> 1d2db593
     logFileName = "dbErrors.log"
 
     def __init__(self):
