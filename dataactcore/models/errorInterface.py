from sqlalchemy.orm import joinedload
from dataactcore.models.baseInterface import BaseInterface
<<<<<<< HEAD
from dataactcore.models.errorModels import Status, ErrorType
from dataactcore.config import CONFIG_DB

=======
from dataactcore.models.errorModels import Status, ErrorType, FileStatus, ErrorData
>>>>>>> 1d2db593

class ErrorInterface(BaseInterface):
    """Manages communication with error database."""
    dbName = CONFIG_DB['error_db_name']
    Session = None
    engine = None
    session = None

    def __init__(self):
        super(ErrorInterface,self).__init__()
        #Base.metadata.bind = self.engine
        #Base.metadata.create_all(self.engine)

    @staticmethod
    def getDbName():
        """Return database name."""
        return ErrorInterface.dbName

    def getSession(self):
        return self.session

    def getStatusId(self,statusName):
        """Get status ID for given name."""
        return self.getIdFromDict(
            Status, "STATUS_DICT", "name", statusName, "status_id")

    def getTypeId(self,typeName):
<<<<<<< HEAD
        return self.getIdFromDict(
            ErrorType, "TYPE_DICT", "name", typeName, "error_type_id")
=======
        return self.getIdFromDict(ErrorType,"TYPE_DICT","name",typeName,"error_type_id")

    def getFileStatusByJobId(self, jobId):
        """ Get the File Status object with the specified job ID

        Args:
            jobId: job to get file status for

        Returns:
            A File Status model object
        """
        query = self.session.query(FileStatus).filter(FileStatus.job_id == jobId)
        return self.runUniqueQuery(query,"No file for that job ID", "Multiple files have been associated with that job ID")

    def checkStatusByJobId(self, jobId):
        """ Query status for specified job

        Args:
            jobId: job to check status for

        Returns:
            Status ID of specified job
        """
        return self.getFileStatusByJobId(jobId).status_id

    def getStatusLabelByJobId(self, jobId):
        """ Query status label for specified job

        Args:
            jobId: job to check status for

        Returns:
            Status label of specified job (string)
        """
        query = self.session.query(FileStatus).options(joinedload("status")).filter(FileStatus.job_id == jobId)
        return self.runUniqueQuery(query,"No file for that job ID", "Multiple files have been associated with that job ID").status.name

    def checkNumberOfErrorsByJobId(self, jobId):
        """ Get the total number of errors for a specified job

        Args:
            jobId: job to get errors for

        Returns:
            Number of errors for specified job
        """
        queryResult = self.session.query(ErrorData).filter(ErrorData.job_id == jobId).all()
        numErrors = 0
        for result in queryResult:
            # For each row that matches jobId, add the number of that type of error
	        numErrors += result.occurrences
        return numErrors

    def getMissingHeadersByJobId(self, jobId):
        return self.getFileStatusByJobId(jobId).headers_missing

    def getDuplicatedHeadersByJobId(self, jobId):
        return self.getFileStatusByJobId(jobId).headers_duplicated
>>>>>>> 1d2db593
<|MERGE_RESOLUTION|>--- conflicted
+++ resolved
@@ -1,12 +1,8 @@
 from sqlalchemy.orm import joinedload
 from dataactcore.models.baseInterface import BaseInterface
-<<<<<<< HEAD
-from dataactcore.models.errorModels import Status, ErrorType
+from dataactcore.models.errorModels import Status, ErrorType, FileStatus, ErrorData
 from dataactcore.config import CONFIG_DB
 
-=======
-from dataactcore.models.errorModels import Status, ErrorType, FileStatus, ErrorData
->>>>>>> 1d2db593
 
 class ErrorInterface(BaseInterface):
     """Manages communication with error database."""
@@ -34,11 +30,8 @@
             Status, "STATUS_DICT", "name", statusName, "status_id")
 
     def getTypeId(self,typeName):
-<<<<<<< HEAD
         return self.getIdFromDict(
             ErrorType, "TYPE_DICT", "name", typeName, "error_type_id")
-=======
-        return self.getIdFromDict(ErrorType,"TYPE_DICT","name",typeName,"error_type_id")
 
     def getFileStatusByJobId(self, jobId):
         """ Get the File Status object with the specified job ID
@@ -88,12 +81,11 @@
         numErrors = 0
         for result in queryResult:
             # For each row that matches jobId, add the number of that type of error
-	        numErrors += result.occurrences
+            numErrors += result.occurrences
         return numErrors
 
     def getMissingHeadersByJobId(self, jobId):
         return self.getFileStatusByJobId(jobId).headers_missing
 
     def getDuplicatedHeadersByJobId(self, jobId):
-        return self.getFileStatusByJobId(jobId).headers_duplicated
->>>>>>> 1d2db593
+        return self.getFileStatusByJobId(jobId).headers_duplicated