--- conflicted
+++ resolved
@@ -18,13 +18,10 @@
     session = None
 
     def __init__(self):
-<<<<<<< HEAD
         super(JobTrackerInterface,self).__init__()
         self.jobQueue = JobQueue()
-=======
         self.dbName = self.dbConfig['job_db_name']
         super(JobTrackerInterface, self).__init__()
->>>>>>> 44cc5cac
 
     @staticmethod
     def getDbName():
