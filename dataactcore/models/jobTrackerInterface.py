import traceback
from sqlalchemy.orm import joinedload
from dataactcore.models.baseInterface import BaseInterface
from dataactcore.models.jobModels import Job, JobDependency, JobStatus, JobType
from dataactcore.utils.statusCode import StatusCode
from dataactcore.utils.responseException import ResponseException
from dataactcore.utils.cloudLogger import CloudLogger
from dataactcore.utils.jobQueue import JobQueue
from dataactcore.config import CONFIG_DB


class JobTrackerInterface(BaseInterface):
    """Manages all interaction with the job tracker database."""
    dbConfig = CONFIG_DB
    dbName = dbConfig['job_db_name']
    Session = None
    engine = None
    session = None

    def __init__(self):
        self.dbName = self.dbConfig['job_db_name']
        self.jobQueue = JobQueue()
        super(JobTrackerInterface, self).__init__()

    @staticmethod
    def getDbName():
        """ Return database name"""
        return JobTrackerInterface.dbName

    @staticmethod
    def checkJobUnique(query):
        """ Checks if sqlalchemy queryResult has only one entry, error messages are specific to unique jobs

        Args:
        queryResult -- sqlalchemy query result

        Returns:
        True if single result, otherwise exception
        """
        return BaseInterface.runUniqueQuery(query, "Job ID not found in job table","Conflicting jobs found for this ID")

    def getSession(self):
        """ Return session object"""
        return self.session

    def getJobById(self,jobId):
<<<<<<< HEAD
        """ Return job model object based on ID """
        query = self.session.query(JobStatus).filter(JobStatus.job_id == jobId)
=======
        query = self.session.query(Job).filter(Job.job_id == jobId)
>>>>>>> dcf59f43
        return self.checkJobUnique(query)

    def getFileName(self,jobId):
        """ Get filename listed in database for this job """
        return self.getJobById(jobId).filename

    def getFileType(self,jobId):
        """ Get type of file associated with this job """
        query = self.session.query(Job).options(joinedload("file_type")).filter(Job.job_id == jobId)
        return self.checkJobUnique(query).file_type.name

    def getSubmissionId(self,jobId):
        """ Find submission that this job is part of """
        return self.getJobById(jobId).submission_id

    def getReportPath(self,jobId):
        """ Return the filename for the error report.  Does not include the folder to avoid conflicting with the S3 getSignedUrl method. """
        return  "submission_" + str(self.getSubmissionId(jobId)) + "_" + self.getFileType(jobId) + "_error_report.csv"

    def getCrossFileReportPath(self,submissionId):
        """ Returns the filename for the cross file error report. """
        return "".join(["submission_",str(submissionId),"_cross_file_error_report.csv"])

    def getJobsBySubmission(self,submissionId):
        """ Get list of jobs that are part of the specified submission

        Args:
            submissionId: submission to list jobs for

        Returns:
            List of job IDs
        """
        jobList = []
        queryResult = self.session.query(Job.job_id).filter(Job.submission_id == submissionId).all()
        for result in queryResult:
            jobList.append(result.job_id)
        return jobList

    def getJobStatusName(self, jobId):
        """

        Args:
            jobId: Job status to get

        Returns:
            status name of specified job
        """
        query = self.session.query(Job).options(joinedload("job_status")).filter(Job.job_id == jobId)
        return self.checkJobUnique(query).job_status.name

    def getJobType(self, jobId):
        """

        Args:
            jobId: Job to get description for

        Returns:
            description of specified job
        """

        query = self.session.query(Job).options(joinedload("job_type")).filter(Job.job_id == jobId)
        return self.checkJobUnique(query).job_type.name

    def getDependentJobs(self, jobId):
        """

        Args:
            jobId: job to get dependent jobs of
        Returns:
            list of jobs dependent on the specified job
        """

        dependents = []
        queryResult = self.session.query(JobDependency).filter(JobDependency.prerequisite_id == jobId).all()
        for result in queryResult:
            dependents.append(result.job_id)
        return dependents

<<<<<<< HEAD
    def markStatus(self,jobId,statusName):
        """ Mark job as having specified status.  Jobs being marked as finished will add dependent jobs to queue.

        Args:
            jobId: ID for job being marked
            statusName: Status to change job to
        """
        # Pull JobStatus for jobId
        prevStatus = self.getJobStatus(jobId)
=======
    def markJobStatus(self,jobId,statusName):
        # Pull job status for jobId
        prevStatus = self.getJobStatusName(jobId)
>>>>>>> dcf59f43

        query = self.session.query(Job).filter(Job.job_id == jobId)
        result = self.checkJobUnique(query)
        # Mark it finished
        result.job_status_id = self.getJobStatusId(statusName)
        # Push
        self.session.commit()

        # If status is changed to finished for the first time, check dependencies
        # and add to the job queue as necessary
        if prevStatus != 'finished' and statusName == 'finished':
            self.checkJobDependencies(jobId)

    def getJobStatus(self,jobId):
        """ Get status for specified job

        Args:
        jobId -- job to get status for

        Returns:
        status ID
        """
        status = None
        query = self.session.query(Job.job_status_id).filter(Job.job_id == jobId)
        result = self.checkJobUnique(query)
        status = result.job_status_id
        self.session.commit()
        return status

    def getJobStatusId(self,statusName):
        """ Return the status ID that corresponds to the given name """
        return self.getIdFromDict(
            JobStatus, "JOB_STATUS_DICT", "name", statusName, "job_status_id")

    def getJobTypeId(self,typeName):
        """ Return the type ID that corresponds to the given name """
        return self.getIdFromDict(JobType,"JOB_TYPE_DICT","name",typeName,"job_type_id")

    def getOriginalFilenameById(self,jobId):
        """ Get original filename for job matching ID """
        return self.getJobById(jobId).original_filename

    def getPrerequisiteJobs(self, jobId):
        """
        Get all the jobs of which the current job is a dependent

        Args:
            jobId: job to get dependent jobs of
        Returns:
            list of prerequisite jobs for the specified job
        """
        queryResult = self.session.query(JobDependency.prerequisite_id).filter(JobDependency.job_id == jobId).all()
        prerequisiteJobs = [result.prerequisite_id for result in queryResult]
        return prerequisiteJobs

    def checkJobDependencies(self,jobId):
        """ For specified job, check which of its dependencies are ready to be started, and add them to the queue """

        # raise exception if current job is not actually finished
        if self.getJobStatus(jobId) != self.getJobStatusId('finished'):
            raise ValueError('Current job not finished, unable to check dependencies')

        # check if dependent jobs are finished
        for depJobId in self.getDependentJobs(jobId):
            isReady = True
            if not (self.getJobStatus(depJobId) == self.getJobStatusId('waiting')):
                CloudLogger.logError("Job dependency is not in a 'waiting' state",
                                     ResponseException("Job dependency is not in a 'waiting' state",StatusCode.CLIENT_ERROR, ValueError),
                                     traceback.extract_stack())
                continue
            # if dependent jobs are finished, then check the jobs of which the current job is a dependent
            for preReqJobId in self.getPrerequisiteJobs(depJobId):
                if not (self.getJobStatus(preReqJobId) == self.getJobStatusId('finished')):
                    # Do nothing
                    isReady = False
                    break
            # The type check here is temporary and needs to be removed once the validator is able
            # to handle cross-file validation job
            if isReady and (self.getJobType(depJobId) == 'csv_record_validation' or self.getJobType(depJobId) == 'validation'):
                # mark job as ready
                self.markJobStatus(depJobId, 'ready')
                # add to the job queue
                jobQueueResult = self.jobQueue.enqueue.delay(depJobId)

    def getFileSizeById(self,jobId):
        """ Get file size for job matching ID """
        return self.getJobById(jobId).file_size

    def getNumberOfRowsById(self,jobId):
        """ Get number of rows in file for job matching ID """
        return self.getJobById(jobId).number_of_rows

    def setFileSizeById(self,jobId, fileSize):
        """ Set file size for job matching ID """
        job = self.getJobById(jobId)
        job.file_size = int(fileSize)
        self.session.commit()

    def setNumberOfRowsById(self,jobId, numRows):
        """ Set number of rows in file for job matching ID """
        job = self.getJobById(jobId)
        job.number_of_rows = int(numRows)
        self.session.commit()<|MERGE_RESOLUTION|>--- conflicted
+++ resolved
@@ -44,12 +44,8 @@
         return self.session
 
     def getJobById(self,jobId):
-<<<<<<< HEAD
         """ Return job model object based on ID """
-        query = self.session.query(JobStatus).filter(JobStatus.job_id == jobId)
-=======
         query = self.session.query(Job).filter(Job.job_id == jobId)
->>>>>>> dcf59f43
         return self.checkJobUnique(query)
 
     def getFileName(self,jobId):
@@ -128,8 +124,7 @@
             dependents.append(result.job_id)
         return dependents
 
-<<<<<<< HEAD
-    def markStatus(self,jobId,statusName):
+    def markJobStatus(self,jobId,statusName):
         """ Mark job as having specified status.  Jobs being marked as finished will add dependent jobs to queue.
 
         Args:
@@ -137,12 +132,7 @@
             statusName: Status to change job to
         """
         # Pull JobStatus for jobId
-        prevStatus = self.getJobStatus(jobId)
-=======
-    def markJobStatus(self,jobId,statusName):
-        # Pull job status for jobId
         prevStatus = self.getJobStatusName(jobId)
->>>>>>> dcf59f43
 
         query = self.session.query(Job).filter(Job.job_id == jobId)
         result = self.checkJobUnique(query)
