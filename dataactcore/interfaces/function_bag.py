import uuid

from sqlalchemy import func, or_
from sqlalchemy.orm import joinedload
from sqlalchemy.orm.exc import NoResultFound

from dataactcore.models.errorModels import ErrorMetadata, File
from dataactcore.models.jobModels import Job, Submission, JobDependency
from dataactcore.models.stagingModels import AwardFinancial
from dataactcore.models.userModel import User, UserStatus, EmailTemplateType, EmailTemplate
from dataactcore.models.validationModels import RuleSeverity
from dataactcore.models.lookups import (FILE_TYPE_DICT, FILE_STATUS_DICT, JOB_TYPE_DICT,
                                        JOB_STATUS_DICT, FILE_TYPE_DICT_ID, PERMISSION_TYPE_DICT)
from dataactcore.interfaces.db import GlobalDB
from dataactvalidator.validation_handlers.validationError import ValidationError
import time


# First step to deprecating BaseInterface, its children, and corresponding
# interface holders is to start moving all db access logic into one big
# file (to prevent circular imports and have everything in the same place).
# Still to do...make this work solely with a flask context...original idea
# was that these functions would only be invoked within a Flask route, but
# there are some (e.g., createUserWithPassword) that need to be here,
# pending a further refactor.
# As a temporary measure, until the next part of the work that refactors
# the db access within Flask requests, fire up an ad-hoc db session in
# these transitional functions.


# todo: move these value to config if it is decided to keep local user login long term
HASH_ROUNDS = 12


def createUserWithPassword(email, password, bcrypt, permission=1, cgac_code="SYS"):
    """Convenience function to set up fully-baked user (used for setup/testing only)."""
    sess = GlobalDB.db().session
    status = sess.query(UserStatus).filter(UserStatus.name == 'approved').one()
    user = User(email=email, user_status=status, permission_type_id=permission,
                cgac_code=cgac_code, name='Administrator', title='System Admin')
    user.salt, user.password_hash = getPasswordHash(password, bcrypt)
    sess.add(user)
    sess.commit()

    return user


def getPasswordHash(password, bcrypt):
    """Generate password hash."""
    # TODO: handle password hashing/lookup in the User model
    salt = uuid.uuid4().hex
    # number 12 below iw the number of rounds for bcrypt
    hash = bcrypt.generate_password_hash(password + salt, HASH_ROUNDS)
    password_hash = hash.decode("utf-8")
    return salt, password_hash


<<<<<<< HEAD
def getUsersByType(permission_name):
    """Get list of users with specified permission."""
    sess = GlobalDB.db().session
    # This could likely be simplified, but since we're moving towards using MAX for authentication,
    # it's not worth spending too much time reworking.
    user_list = []
    bit_number = PERMISSION_TYPE_DICT[permission_name]
    users = sess.query(User).all()
    for user in users:
        if checkPermissionByBitNumber(user, bit_number):
            # This user has this permission, include them in list
            user_list.append(user)
    return user_list


def checkPermissionByBitNumber(user, bitNumber):
    """Check whether user has the specified permission, determined by whether a binary representation of user's
    permissions has the specified bit set to 1.  Use hasPermission to check by permission name."""
    # This could likely be simplified, but since we're moving towards using MAX for authentication,
    # it's not worth spending too much time reworking.

    if user.permissions is None:
        # This user has no permissions
        return False
    # First get the value corresponding to the specified bit (i.e. 2^bitNumber)
    bitValue = 2 ** bitNumber
    # Remove all bits above the target bit by modding with the value of the next higher bit
    # This leaves the target bit and all lower bits as the remaining value, all higher bits are set to 0
    lowEnd = user.permissions % (bitValue * 2)
    # Now compare the remaining value to the value for the target bit to determine if that bit is 0 or 1
    # If the remaining value is still at least the value of the target bit, that bit is 1, so we have that permission
    return lowEnd >= bitValue


=======
>>>>>>> 706549ce
def populateSubmissionErrorInfo(submissionId):
    """Set number of errors and warnings for submission."""
    sess = GlobalDB.db().session
    submission = sess.query(Submission).filter(Submission.submission_id == submissionId).one()
    submission.number_of_errors = sumNumberOfErrorsForJobList(submissionId)
    submission.number_of_warnings = sumNumberOfErrorsForJobList(submissionId, errorType='warning')
    sess.commit()


def sumNumberOfErrorsForJobList(submissionId, errorType='fatal'):
    """Add number of errors for all jobs in list."""
    sess = GlobalDB.db().session
    errorSum = 0
    jobs = sess.query(Job).filter(Job.submission_id == submissionId).all()
    for job in jobs:
        jobErrors = checkNumberOfErrorsByJobId(job.job_id, errorType)
        if errorType == 'fatal':
            job.number_of_errors = jobErrors
        elif errorType == 'warning':
            job.number_of_warnings = jobErrors
        errorSum += jobErrors
    sess.commit()
    return errorSum


def checkNumberOfErrorsByJobId(jobId, errorType='fatal'):
    """Get the number of errors for a specified job and severity."""
    sess = GlobalDB.db().session
    errors = sess.query(func.sum(ErrorMetadata.occurrences)).\
        join(ErrorMetadata.severity).\
        filter(ErrorMetadata.job_id == jobId, RuleSeverity.name == errorType).scalar()
    # error_metadata table tallies total errors by job/file/field/error type. jobs that
    # don't have errors or warnings won't be in the table at all. thus, if the above query
    # returns an empty value that means the job didn't have any errors that matched
    # the specified severity type, so return 0
    return errors or 0


def addJobsForFileType(fileType, filePath, filename, submissionId, existingSubmission, jobsRequired, uploadDict):
    """ Add upload and validation jobs for a single filetype

    Args:
        fileType: What type of file to add jobs for
        filePath: Path to upload the file to
        filename: Original filename
        submissionId -- Submission ID to attach to jobs
        existingSubmission -- True if we should update existing jobs rather than creating new ones
        jobsRequired: List of job ids that will be prerequisites for cross-file job
        uploadDict: Dictionary of upload ids by filename to return to client, used for calling finalize_submission route

    Returns:
        jobsRequired: List of job ids that will be prerequisites for cross-file job
        uploadDict: Dictionary of upload ids by filename to return to client, used for calling finalize_submission route
    """
    sess = GlobalDB.db().session

    fileTypeId = FILE_TYPE_DICT[fileType]

    # Create a file upload job or, for an existing submission, modify the
    # existing upload job.

    if existingSubmission:
        # mark existing upload job as running
        uploadJob = sess.query(Job).filter_by(
            submission_id=submissionId,
            file_type_id=fileTypeId,
            job_type_id=JOB_TYPE_DICT['file_upload']
        ).one()
        # Mark as running and set new file name and path
        uploadJob.job_status_id = JOB_STATUS_DICT['running']
        uploadJob.original_filename = filename
        uploadJob.filename = filePath

    else:
        if fileType in ["award", "award_procurement"]:
            # file generation handled on backend, mark as ready
            uploadStatus = JOB_STATUS_DICT['ready']
        elif fileType in ["awardee_attributes", "sub_award"]:
            # these are dependent on file D2 validation
            uploadStatus = JOB_STATUS_DICT['waiting']
        else:
            # mark as running since frontend should be doing this upload
            uploadStatus = JOB_STATUS_DICT['running']

        uploadJob = Job(original_filename=filename, filename=filePath, file_type_id=fileTypeId,
                        job_status_id=uploadStatus, job_type_id=JOB_TYPE_DICT['file_upload'],
                        submission_id=submissionId)
        sess.add(uploadJob)

    sess.flush()

    # Create a file validation job or, for an existing submission, modify the
    # existing validation job.

    if existingSubmission:
        # if the file's validation job is attached to an existing submission,
        # reset its status and delete any validation artifacts (e.g., error metadata) that
        # might exist from a previous run.
        valJob = sess.query(Job).filter_by(
            submission_id=submissionId,
            file_type_id=fileTypeId,
            job_type_id=JOB_TYPE_DICT['csv_record_validation']
        ).one()
        valJob.job_status_id = JOB_STATUS_DICT['waiting']
        valJob.original_filename = filename
        valJob.filename = filePath
        # Reset file size and number of rows to be set during validation of new file
        valJob.file_size = None
        valJob.number_of_rows = None
        # Delete error metdata this might exist from a previous run of this validation job
        sess.query(ErrorMetadata).\
            filter(ErrorMetadata.job_id == valJob.job_id).\
            delete(synchronize_session='fetch')
        # Delete file error information that might exist from a previous run of this validation job
        sess.query(File).filter(File.job_id == valJob.job_id).delete(synchronize_session='fetch')

    else:
        # create a new record validation job and add dependencies if necessary
        if fileType == "awardee_attributes":
            d1ValJob = sess.query(Job).\
                filter(Job.submission_id == submissionId,
                       Job.file_type_id == FILE_TYPE_DICT['award_procurement'],
                       Job.job_type_id == JOB_TYPE_DICT['csv_record_validation']).\
                first()
            if d1ValJob is None:
                raise Exception("Cannot create E job without a D1 job")
            # Add dependency on D1 validation job
            d1Dependency = JobDependency(job_id=uploadJob.job_id, prerequisite_id=d1ValJob.job_id)
            sess.add(d1Dependency)

        elif fileType == "sub_award":
            # todo: check for C validation job
            cValJob = sess.query(Job). \
                filter(Job.submission_id == submissionId,
                       Job.file_type_id == FILE_TYPE_DICT['award_financial'],
                       Job.job_type_id == JOB_TYPE_DICT['csv_record_validation']). \
                first()
            if cValJob is None:
                raise Exception("Cannot create F job without a C job")
            # Add dependency on C validation job
            cDependency = JobDependency(job_id=uploadJob.job_id, prerequisite_id=cValJob.job_id)
            sess.add(cDependency)

        else:
            # E and F don't get validation jobs
            valJob = Job(original_filename=filename, filename=filePath, file_type_id=fileTypeId,
                         job_status_id=JOB_STATUS_DICT['waiting'],
                         job_type_id=JOB_TYPE_DICT['csv_record_validation'],
                         submission_id=submissionId)
            sess.add(valJob)
            sess.flush()
            # Add dependency between file upload and db upload
            uploadDependency = JobDependency(job_id=valJob.job_id, prerequisite_id=uploadJob.job_id)
            sess.add(uploadDependency)
            jobsRequired.append(valJob.job_id)

    sess.commit()

    uploadDict[fileType] = uploadJob.job_id
    return jobsRequired, uploadDict

""" ERROR DB FUNCTIONS """
def getErrorType(job_id):
    """ Returns either "none", "header_errors", or "row_errors" depending on what errors occurred during validation """
    sess = GlobalDB.db().session
    if sess.query(File).options(joinedload("file_status")).filter(
                    File.job_id == job_id).one().file_status.name == "header_error":
        # Header errors occurred, return that
        return "header_errors"
    elif sess.query(Job).filter(Job.job_id == job_id).one().number_of_errors > 0:
        # Row errors occurred
        return "row_errors"
    else:
        # No errors occurred during validation
        return "none"

def createFileIfNeeded(job_id, filename = None):
    """ Return the existing file object if it exists, or create a new one """
    sess = GlobalDB.db().session
    try:
        fileRec = sess.query(File).filter(File.job_id == job_id).one()
        # Set new filename for changes to an existing submission
        fileRec.filename = filename
    except NoResultFound:
        fileRec = createFile(job_id, filename)
    return fileRec

def createFile(job_id, filename):
    """ Create a new file object for specified job and filename """
    sess = GlobalDB.db().session
    try:
        int(job_id)
    except:
        raise ValueError("".join(["Bad job_id: ", str(job_id)]))

    fileRec = File(job_id=job_id,
                   filename=filename,
                   file_status_id=FILE_STATUS_DICT['incomplete'])
    sess.add(fileRec)
    sess.commit()
    return fileRec

def writeFileError(job_id, filename, error_type, extra_info=None):
    """ Write a file-level error to the file table

    Args:
        job_id: ID of job in job tracker
        filename: name of error report in S3
        error_type: type of error, value will be mapped to ValidationError class
        extra_info: list of extra information to be included in file
    """
    sess = GlobalDB.db().session
    try:
        int(job_id)
    except:
        raise ValueError("".join(["Bad jobId: ", str(job_id)]))

    # Get File object for this job ID or create it if it doesn't exist
    fileRec = createFileIfNeeded(job_id, filename)

    # Mark error type and add header info if present
    fileRec.file_status_id = FILE_STATUS_DICT[ValidationError.getErrorTypeString(error_type)]
    if extra_info is not None:
        if "missing_headers" in extra_info:
            fileRec.headers_missing = extra_info["missing_headers"]
        if "duplicated_headers" in extra_info:
            fileRec.headers_duplicated = extra_info["duplicated_headers"]

    sess.add(fileRec)
    sess.commit()

def markFileComplete(job_id, filename=None):
    """ Marks file's status as complete

    Args:
        job_id: ID of job in job tracker
        filename: name of error report in S3
    """
    sess = GlobalDB.db().session
    fileComplete = createFileIfNeeded(job_id, filename)
    fileComplete.file_status_id = FILE_STATUS_DICT['complete']
    sess.commit()

def getErrorMetricsByJobId(job_id, include_file_types=False, severity_id=None):
    """ Get error metrics for specified job, including number of errors for each field name and error type """
    sess = GlobalDB.db().session
    result_list = []

    query_result = sess.query(File).options(joinedload("file_status")).filter(File.job_id == job_id).one()

    if not query_result.file_status.file_status_id == FILE_STATUS_DICT['complete']:
        return [{"field_name": "File Level Error", "error_name": query_result.file_status.name,
                 "error_description": query_result.file_status.description, "occurrences": 1, "rule_failed": ""}]

    query_result = sess.query(ErrorMetadata).options(joinedload("error_type")).filter(
        ErrorMetadata.job_id == job_id, ErrorMetadata.severity_id == severity_id).all()
    for result in query_result:
        record_dict = {"field_name": result.field_name, "error_name": result.error_type.name,
                      "error_description": result.error_type.description, "occurrences": str(result.occurrences),
                      "rule_failed": result.rule_failed, "original_label": result.original_rule_label}
        if include_file_types:
            record_dict['source_file'] = FILE_TYPE_DICT_ID.get(result.file_type_id, '')
            record_dict['target_file'] = FILE_TYPE_DICT_ID.get(result.target_file_type_id, '')
        result_list.append(record_dict)
    return result_list

""" USER DB FUNCTIONS """

def clearPassword(user):
    """ Clear a user's password as part of reset process

    Arguments:
        user - User object

    """
    sess = GlobalDB.db().session
    user.salt = None
    user.password_hash = None
    sess.commit()


def updateLastLogin(user, unlock_user=False):
    """ This updates the last login date to today's datetime for the user to the current date upon successful login.
    """
    sess = GlobalDB.db().session
    user.last_login_date = time.strftime("%c") if not unlock_user else None
    sess.commit()


def setUserActive(user, is_active):
    """ Sets the is_active field for the specified user """
    sess = GlobalDB.db().session
    user.is_active = is_active
    sess.commit()

def get_email_template(email_type):
    """ Get template for specified email type
    Arguments:
        email_type - Name of template to get
    Returns:
        EmailTemplate object
    """
    sess = GlobalDB.db().session
    type_result = sess.query(EmailTemplateType.email_template_type_id).filter(EmailTemplateType.name == email_type).one()
    template_result = sess.query(EmailTemplate).filter(EmailTemplate.template_type_id == type_result.email_template_type_id).one()
    return template_result


def check_correct_password(user, password, bcrypt):
    """ Given a user object and a password, verify that the password is correct.

    Arguments:
        user - User object
        password - Password to check
        bcrypt - bcrypt to use for password hashing
    Returns:
         True if valid password, False otherwise.
    """
    if password is None or password.strip() == "":
        # If no password or empty password, reject
        return False

    # Check the password with bcrypt
    return bcrypt.check_password_hash(user.password_hash, password + user.salt)


def set_user_password(user, password, bcrypt):
    """ Given a user and a new password, changes the hashed value in the database to match new password.

    Arguments:
        user - User object
        password - password to be set
        bcrypt - bcrypt to use for password hashing
    Returns:
         True if successful
    """
    sess = GlobalDB.db().session
    # Generate hash with bcrypt and store it
    new_salt = uuid.uuid4().hex
    user.salt = new_salt
    password_hash = bcrypt.generate_password_hash(password + new_salt, HASH_ROUNDS)
    user.password_hash = password_hash.decode("utf-8")
    sess.commit()
    return True


def get_submission_stats(submission_id):
    """Get summarized dollar amounts by submission."""
    sess = GlobalDB.db().session
    base_query = sess.query(func.sum(AwardFinancial.transaction_obligated_amou)).\
        filter(AwardFinancial.submission_id == submission_id)
    procurement = base_query.filter(AwardFinancial.piid != None)
    fin_assist = base_query.filter(or_(AwardFinancial.fain != None, AwardFinancial.uri != None))
    return {
        "total_obligations": float(base_query.scalar() or 0),
        "total_procurement_obligations": float(procurement.scalar() or 0),
        "total_assistance_obligations": float(fin_assist.scalar() or 0)
    }


def run_job_checks(job_id):
    """ Checks that specified job has no unsatisfied prerequisites
    Args:
        job_id -- job_id of job to be run

    Returns:
        True if prerequisites are satisfied, False if not
    """
    sess = GlobalDB.db().session

    # Get count of job's prerequisites that are not yet finished
    incomplete_dependencies = sess.query(JobDependency). \
        join("prerequisite_job"). \
        filter(JobDependency.job_id == job_id, Job.job_status_id != JOB_STATUS_DICT['finished']). \
        count()
    if incomplete_dependencies:
        return False
    else:
        return True<|MERGE_RESOLUTION|>--- conflicted
+++ resolved
@@ -10,7 +10,7 @@
 from dataactcore.models.userModel import User, UserStatus, EmailTemplateType, EmailTemplate
 from dataactcore.models.validationModels import RuleSeverity
 from dataactcore.models.lookups import (FILE_TYPE_DICT, FILE_STATUS_DICT, JOB_TYPE_DICT,
-                                        JOB_STATUS_DICT, FILE_TYPE_DICT_ID, PERMISSION_TYPE_DICT)
+                                        JOB_STATUS_DICT, FILE_TYPE_DICT_ID)
 from dataactcore.interfaces.db import GlobalDB
 from dataactvalidator.validation_handlers.validationError import ValidationError
 import time
@@ -55,43 +55,6 @@
     return salt, password_hash
 
 
-<<<<<<< HEAD
-def getUsersByType(permission_name):
-    """Get list of users with specified permission."""
-    sess = GlobalDB.db().session
-    # This could likely be simplified, but since we're moving towards using MAX for authentication,
-    # it's not worth spending too much time reworking.
-    user_list = []
-    bit_number = PERMISSION_TYPE_DICT[permission_name]
-    users = sess.query(User).all()
-    for user in users:
-        if checkPermissionByBitNumber(user, bit_number):
-            # This user has this permission, include them in list
-            user_list.append(user)
-    return user_list
-
-
-def checkPermissionByBitNumber(user, bitNumber):
-    """Check whether user has the specified permission, determined by whether a binary representation of user's
-    permissions has the specified bit set to 1.  Use hasPermission to check by permission name."""
-    # This could likely be simplified, but since we're moving towards using MAX for authentication,
-    # it's not worth spending too much time reworking.
-
-    if user.permissions is None:
-        # This user has no permissions
-        return False
-    # First get the value corresponding to the specified bit (i.e. 2^bitNumber)
-    bitValue = 2 ** bitNumber
-    # Remove all bits above the target bit by modding with the value of the next higher bit
-    # This leaves the target bit and all lower bits as the remaining value, all higher bits are set to 0
-    lowEnd = user.permissions % (bitValue * 2)
-    # Now compare the remaining value to the value for the target bit to determine if that bit is 0 or 1
-    # If the remaining value is still at least the value of the target bit, that bit is 1, so we have that permission
-    return lowEnd >= bitValue
-
-
-=======
->>>>>>> 706549ce
 def populateSubmissionErrorInfo(submissionId):
     """Set number of errors and warnings for submission."""
     sess = GlobalDB.db().session
