from dataactcore.models.baseInterface import BaseInterface
from dataactbroker.handlers.jobHandler import JobHandler


class InterfaceHolder:
    """ This class holds an interface to each database as a static variable, to allow reuse of connections throughout the project """
    def __init__(self):
        """ Create the interfaces """
        if BaseInterface.interfaces is None:
            self.jobDb = JobHandler()
<<<<<<< HEAD
            self.userDb = UserHandler()
            BaseInterface.interfaces = self
        else:
            self.jobDb = BaseInterface.interfaces.jobDb
            self.userDb = BaseInterface.interfaces.userDb
=======
            BaseInterface.interfaces = self
        else:
            self.jobDb = BaseInterface.interfaces.jobDb
>>>>>>> 706549ce

    def close(self):
        """ Close all open connections """
        if self.jobDb is not None:
            self.jobDb.close()<|MERGE_RESOLUTION|>--- conflicted
+++ resolved
@@ -8,17 +8,9 @@
         """ Create the interfaces """
         if BaseInterface.interfaces is None:
             self.jobDb = JobHandler()
-<<<<<<< HEAD
-            self.userDb = UserHandler()
             BaseInterface.interfaces = self
         else:
             self.jobDb = BaseInterface.interfaces.jobDb
-            self.userDb = BaseInterface.interfaces.userDb
-=======
-            BaseInterface.interfaces = self
-        else:
-            self.jobDb = BaseInterface.interfaces.jobDb
->>>>>>> 706549ce
 
     def close(self):
         """ Close all open connections """
