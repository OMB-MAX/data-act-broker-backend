--- conflicted
+++ resolved
@@ -162,13 +162,8 @@
     if args.initialize:
         setup_db()
         load_sql_rules()
-<<<<<<< HEAD
-        load_domain_value_files(validator_config_path)
+        load_domain_value_files(validator_config_path, args.force)
         load_agency_data(validator_config_path, args.force)
-=======
-        load_domain_value_files(validator_config_path, args.force)
-        load_agency_data(validator_config_path)
->>>>>>> 301cf8e6
         load_tas_lookup()
         load_sf133()
         load_validator_schema()
