from dataactcore.scripts.databaseSetup import createDatabase, runMigrations
from dataactcore.config import CONFIG_DB
from dataactcore.models import validationModels
from dataactcore.models.validationModels import FileType, RuleType, FieldType, MultiFieldRuleType, RuleTiming
from dataactvalidator.interfaces.validatorValidationInterface import ValidatorValidationInterface

def setupValidationDB():
    """Create validation tables from model metadata and do initial inserts."""
    createDatabase(CONFIG_DB['validator_db_name'])
    runMigrations('validation')
    insertCodes()

def insertCodes():
    """Insert static data."""
    validatorDb = ValidatorValidationInterface()

    # insert rule timing
    ruleTimingList = [
        (1, 'file_validation', 'Run during pre-load validation of a file'),
        (2, 'prerequisite', 'Run only when referenced by another rule'),
        (3, 'cross-file', 'This rule is checked during cross-file validation')
        ]
    for r in ruleTimingList:
        ruleTiming = RuleTiming(
            rule_timing_id=r[0], name=r[1], description=r[2])
        validatorDb.session.merge(ruleTiming)

    # insert file types
    fileTypeList = [
        (1, 'award', 'award file'),
        (2, 'award_financial', 'award_financial file'),
        (3, 'appropriations', 'appropriations file'),
        (4, 'program_activity','program activity and object class file')
        ]
    for f in fileTypeList:
        fileType = FileType(file_id=f[0], name=f[1], description=f[2])
        validatorDb.session.merge(fileType)

    # insert rule types
    ruleTypeList = [(1, 'TYPE', 'checks type'),
        (2, 'EQUAL', 'equals operatior '),
        (3, 'NOT EQUAL', 'not equals operator '),
        (4, 'LESS', 'less than operator '),
        (5, 'GREATER', 'greater than operator'),
        (6, 'LENGTH', 'string length'),
        (7, 'IN_SET', 'value must be in set'),
        (8, 'MIN LENGTH', 'length of data must be at least reference value'),
        (9, 'REQUIRED_CONDITIONAL', 'field is required if secondary rule passes'),
        (10, 'SUM', 'field is equal to the sum of other fields'),
        ]
    for r in ruleTypeList:
        ruleType = RuleType(rule_type_id=r[0], name=r[1], description=r[2])
        validatorDb.session.merge(ruleType)

    # insert field types
    fieldTypeList = [
        (1, 'INT', 'integer type'),
        (2, 'DECIMAL', 'decimal type '),
        (3, 'BOOLEAN', 'yes/no'),
        (4, 'STRING', 'string type'),
        (5, 'LONG', 'long integer')
        ]
    for f in fieldTypeList:
        fieldType = FieldType(field_type_id=f[0], name=f[1], description=f[2])
        validatorDb.session.merge(fieldType)

    # insert multi-field rule types
    mfrTypeList = [
        (1, 'CAR_MATCH', 'Matching a set of fields against a CAR file'),
        (2, 'FIELD_MATCH', 'Match a set of fields against a different file'),
        (3, 'RULE_IF', 'Apply first rule if second rule passes'),
        (4, 'GREATER', 'Check if field is greater than specified value'),
        (5, 'SUM_TO_VALUE', 'Sum a set of fields and compare to specified value'),
        (6, 'REQUIRE_ONE_OF_SET', 'At least one of these fields must be present'),
<<<<<<< HEAD
        (7, 'SUM_FIELDS', 'Field is equal to the sum of other fields'),
        (8, 'REQUIRED_CONDITIONAL', 'field is required if secondary rule passes'),
        (9, 'NOT', 'passes if and only if specified rule fails')
=======
        (7, 'SUM_BY_TAS', 'Check if two fields summed by TAS are equal'),
>>>>>>> d43bc325
        ]
    for m in mfrTypeList:
        mfrt = MultiFieldRuleType(
            multi_field_rule_type_id=m[0], name=m[1], description=m[2])
        validatorDb.session.merge(mfrt)

    validatorDb.session.commit()
    validatorDb.session.close()

if __name__ == '__main__':
    setupValidationDB()<|MERGE_RESOLUTION|>--- conflicted
+++ resolved
@@ -72,13 +72,10 @@
         (4, 'GREATER', 'Check if field is greater than specified value'),
         (5, 'SUM_TO_VALUE', 'Sum a set of fields and compare to specified value'),
         (6, 'REQUIRE_ONE_OF_SET', 'At least one of these fields must be present'),
-<<<<<<< HEAD
         (7, 'SUM_FIELDS', 'Field is equal to the sum of other fields'),
         (8, 'REQUIRED_CONDITIONAL', 'field is required if secondary rule passes'),
-        (9, 'NOT', 'passes if and only if specified rule fails')
-=======
-        (7, 'SUM_BY_TAS', 'Check if two fields summed by TAS are equal'),
->>>>>>> d43bc325
+        (9, 'NOT', 'passes if and only if specified rule fails'),
+        (10, 'SUM_BY_TAS', 'Check if two fields summed by TAS are equal')
         ]
     for m in mfrTypeList:
         mfrt = MultiFieldRuleType(
