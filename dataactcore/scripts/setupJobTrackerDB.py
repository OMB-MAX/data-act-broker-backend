--- conflicted
+++ resolved
@@ -5,88 +5,49 @@
 from dataactcore.config import CONFIG_DB
 
 
-<<<<<<< HEAD
 def setupJobTrackerDB(hardReset = False):
     """Create job tracker tables from model metadata."""
     createDatabase(CONFIG_DB['job_db_name'])
     jobDb = JobTrackerInterface()
     if hardReset:
         jobModels.Base.metadata.drop_all(jobDb.engine)
-    jobModels.Base.metadata.create_all(jobDb.engine)
+        jobModels.Base.metadata.create_all(jobDb.engine)
 
-    # TODO: define these codes as enums in the data model?
+        # TODO: define these codes as enums in the data model?
 
-    # insert status types
-    statusList = [(1, 'waiting', 'check dependency table'),
-        (2, 'ready', 'can be assigned'),
-        (3, 'running', 'job is currently in progress'),
-        (4, 'finished', 'job is complete'),
-        (5, 'invalid', 'job is invalid'),
-        (6, 'failed', 'job failed to complete')]
-    for s in statusList:
-        status = Status(status_id=s[0], name=s[1], description=s[2])
-        jobDb.session.add(status)
+        # insert status types
+        statusList = [(1, 'waiting', 'check dependency table'),
+            (2, 'ready', 'can be assigned'),
+            (3, 'running', 'job is currently in progress'),
+            (4, 'finished', 'job is complete'),
+            (5, 'invalid', 'job is invalid'),
+            (6, 'failed', 'job failed to complete')]
+        for s in statusList:
+            status = Status(status_id=s[0], name=s[1], description=s[2])
+            jobDb.session.add(status)
 
-    typeList = [(1, 'file_upload', 'file must be uploaded to S3'),
-        (2, 'csv_record_validation', 'do record level validation and add to staging DB'),
-        (3, 'db_transfer', 'information must be moved from production DB to staging DB'),
-        (4, 'validation', 'new information must be validated'),
-        (5, 'external_validation', 'new information must be validated against external sources')]
-    for t in typeList:
-        type = Type(type_id=t[0],name=t[1], description=t[2])
-        jobDb.session.add(type)
+        typeList = [(1, 'file_upload', 'file must be uploaded to S3'),
+            (2, 'csv_record_validation', 'do record level validation and add to staging DB'),
+            (3, 'db_transfer', 'information must be moved from production DB to staging DB'),
+            (4, 'validation', 'new information must be validated'),
+            (5, 'external_validation', 'new information must be validated against external sources')]
+        for t in typeList:
+            type = Type(type_id=t[0],name=t[1], description=t[2])
+            jobDb.session.add(type)
 
-    fileTypeList = [(1, 'award', ''),
-        (2, 'award_financial', ''),
-        (3, 'appropriations', ''),
-        (4, 'program_activity', '')]
-    for ft in fileTypeList:
-        fileType = FileType(file_type_id=ft[0], name=ft[1], description=ft[2])
-        jobDb.session.add(fileType)
+        fileTypeList = [(1, 'award', ''),
+            (2, 'award_financial', ''),
+            (3, 'appropriations', ''),
+            (4, 'program_activity', '')]
+        for ft in fileTypeList:
+            fileType = FileType(file_type_id=ft[0], name=ft[1], description=ft[2])
+            jobDb.session.add(fileType)
+
+    else:
+        jobModels.Base.metadata.create_all(jobDb.engine)
 
     jobDb.session.commit()
     jobDb.session.close()
-=======
-from dataactcore.scripts.databaseSetup import runCommands
-from dataactcore.models.jobTrackerInterface import JobTrackerInterface
-from dataactcore.models.userInterface import UserInterface
-
-def setupJobTrackerDB(connection = None, hardReset = False):
-    if(hardReset):
-        sql = ["DROP TABLE IF EXISTS job_dependency",
-                "DROP TABLE IF EXISTS job_status",
-                "DROP TABLE IF EXISTS file_type",
-                "DROP TABLE IF EXISTS submission",
-                "DROP TABLE IF EXISTS resource",
-                "DROP TABLE IF EXISTS resource_status",
-                "DROP TABLE IF EXISTS type",
-                "DROP TABLE IF EXISTS status",
-                "DROP SEQUENCE IF EXISTS resourceIdSerial",
-                "DROP SEQUENCE IF EXISTS submissionIdSerial",
-                "DROP SEQUENCE IF EXISTS fileTypeSerial",
-                "DROP SEQUENCE IF EXISTS jobIdSerial",
-                "DROP SEQUENCE IF EXISTS dependencyIdSerial"]
-        runCommands(JobTrackerInterface.getCredDict(),sql,"job_tracker",connection)
-
-    sql = ["CREATE TABLE status (status_id integer PRIMARY KEY, name text NOT NULL, description text NOT NULL)",
-                "CREATE TABLE type (type_id integer PRIMARY KEY, name text NOT NULL, description text NOT NULL)",
-                "CREATE SEQUENCE resourceIdSerial START 1",
-                "CREATE TABLE resource (resource_id integer PRIMARY KEY DEFAULT nextval('resourceIdSerial'), IP text NOT NULL)",
-                "CREATE SEQUENCE submissionIdSerial START 1",
-                "CREATE TABLE submission (submission_id integer PRIMARY KEY DEFAULT nextval('submissionIdSerial'), datetime_utc text, user_id integer NOT NULL)",
-                "CREATE SEQUENCE fileTypeSerial START 1",
-                "CREATE TABLE file_type (file_type_id integer PRIMARY KEY DEFAULT nextval('fileTypeSerial'), name text, description text)",
-                "CREATE SEQUENCE jobIdSerial START 1",
-                "CREATE TABLE job_status (job_id integer PRIMARY KEY DEFAULT nextval('jobIdSerial'), filename text, file_type_id integer REFERENCES file_type, status_id integer NOT NULL REFERENCES status, type_id integer NOT NULL REFERENCES type, resource_id integer REFERENCES resource, submission_id integer NOT NULL REFERENCES submission, staging_table text, original_filename text)",
-                "CREATE SEQUENCE dependencyIdSerial START 1",
-                "CREATE TABLE job_dependency (dependency_id integer PRIMARY KEY DEFAULT nextval('dependencyIdSerial'), job_id integer NOT NULL REFERENCES job_status, prerequisite_id integer NOT NULL REFERENCES job_status)",
-                "INSERT INTO resource_status (resource_status_id, name, description) VALUES (1,'ready','available for new jobs'), (2,'running','currently working on a job'), (3,'unresponsive','resource seems to be unresponsive')",
-                "INSERT INTO status (status_id,name, description) VALUES (1, 'waiting', 'check dependency table'), (2, 'ready', 'can be assigned'), (3, 'running', 'job is currently in progress'), (4, 'finished', 'job is complete'),(5, 'invalid', 'job is invalid'),(6, 'failed', 'job failed to complete')",
-                "INSERT INTO type (type_id,name,description) VALUES (1, 'file_upload', 'file must be uploaded to S3'), (2, 'csv_record_validation', 'do record level validation and add to staging DB'), (3, 'db_transfer', 'information must be moved from production DB to staging DB'), (4, 'validation', 'new information must be validated'), (5, 'external_validation', 'new information must be validated against external sources')",
-                "INSERT INTO file_type (file_type_id, name, description) VALUES (1, 'award', ''), (2, 'award_financial', ''), (3, 'appropriations', ''), (4, 'program_activity', '')",
-                ]
-    runCommands(JobTrackerInterface.getCredDict(),sql,"job_tracker",connection)
->>>>>>> 1d2db593
 
 if __name__ == '__main__':
-    setupJobTrackerDB(hardReset = True)+    setupJobTrackerDB(hardReset=True)