import json
from dataactcore.models.jobModels import Status, JobDependency
from dataactcore.scripts.clearErrors import clearErrors
from dataactvalidator.scripts.setupValidationDB import setupValidationDB
from dataactvalidator.scripts.setupStagingDB import setupStaging
from dataactvalidator.models.validationModels import Rule
from baseTest import BaseTest
import unittest

<<<<<<< HEAD
class JobTests(unittest.TestCase):


    TABLE_POPULATED = False  # Gets set to true by the first test to populate the tables
    DROP_TABLES = False  # If true, staging tables are dropped after tests are run
    DROP_OLD_TABLES = False # If true, attempts to drop staging tables from previous runs
    INCLUDE_LONG_TESTS = False # If true, includes tests with over a million errors, can take about half an hour to run

    CREATE_VALIDATION_RULES = True # If true, replaces validation rules currently in validation database
    JOB_ID_FILE = "jobId.json"
    LAST_CLEARED_FILE = "lastClearedId"
    jobIdDict = {}
    passed = False # Gets set to True by each test that passes
    methodName = None # Used by each test to track which test is running

    def __init__(self, methodName,interfaces):
        """ Run scripts to clear the job tables and populate with a defined test set """
        super(JobTests, self).__init__(methodName=methodName)
        self.interfaces = interfaces
        self.methodName = methodName
        self.jobTracker = interfaces.jobDb
        self.errorInterface = interfaces.errorDb

        if not self.TABLE_POPULATED:
            # Create staging database
            setupStaging()
            self.stagingDb = interfaces.stagingDb

            setupValidationDB()
            validationDB = interfaces.validationDb
            if(self.CREATE_VALIDATION_RULES):
                # Clear validation rules
                for fileType in ["award","award_financial","appropriations","program_activity"]:
                    validationDB.removeRulesByFileType(fileType)
                    validationDB.removeColumnsByFileType(fileType)

            # Clear databases and run setup
            #clearJobs()
            clearErrors()

            # Define user
            user = 1

            # Get interface for job tracker
            self.jobTracker = interfaces.jobDb

            # Create submissions and get IDs back
            submissionIDs = {}
            for i in range(1,17):
                submissionIDs[i] = TestUtils.insertSubmission(self.jobTracker)


            csvFiles = {"valid":{"filename":"testValid.csv","status":"ready","type":"csv_record_validation","submissionLocalId":1,"fileType":1},
                        "bad_upload":{"filename":"","status":"ready","type":"file_upload","submissionLocalId":2,"fileType":1},
                        "bad_prereq":{"filename":"","status":"ready","type":"csv_record_validation","submissionLocalId":2,"fileType":1},
                        "wrong_type":{"filename":"","status":"ready","type":"external_validation","submissionLocalId":4,"fileType":1},
                        "not_ready":{"filename":"","status":"finished","type":"csv_record_validation","submissionLocalId":5,"fileType":1},
                        "valid_upload":{"filename":"","status":"finished","type":"file_upload","submissionLocalId":6,"fileType":1},
                        "valid_prereq":{"filename":"testPrereq.csv","status":"ready","type":"csv_record_validation","submissionLocalId":6,"fileType":1},
                        "bad_values":{"filename":"testBadValues.csv","status":"ready","type":"csv_record_validation","submissionLocalId":8,"fileType":1},
                        "mixed":{"filename":"testMixed.csv","status":"ready","type":"csv_record_validation","submissionLocalId":9,"fileType":1},
                        "empty":{"filename":"testEmpty.csv","status":"ready","type":"csv_record_validation","submissionLocalId":10,"fileType":1},
                        "missing_header":{"filename":"testMissingHeader.csv","status":"ready","type":"csv_record_validation","submissionLocalId":11,"fileType":1},
                        "bad_header":{"filename":"testBadHeader.csv","status":"ready","type":"csv_record_validation","submissionLocalId":12,"fileType":2},
                        "many":{"filename":"testMany.csv","status":"ready","type":"csv_record_validation","submissionLocalId":11,"fileType":3},
                        "odd_characters":{"filename":"testOddCharacters.csv","status":"ready","type":"csv_record_validation","submissionLocalId":14,"fileType":2},
                        "many_bad":{"filename":"testManyBadValues.csv","status":"ready","type":"csv_record_validation","submissionLocalId":11,"fileType":4},
                        "rules":{"filename":"testRules.csv","status":"ready","type":"csv_record_validation","submissionLocalId":16,"fileType":3}}

            # Upload needed files to S3
            print("Uploading files")
            for key in csvFiles.keys():
                csvFiles[key]["s3Filename"] = TestUtils.uploadFile(csvFiles[key]["filename"],user)

            self.jobIdDict = {}
            self.subIdDict = {}

            sqlStatements = []
            print("Inserting jobs")
            for key in csvFiles.keys():
                # Create SQL statement and add to list
                job = TestUtils.addJob(str(self.jobTracker.getStatusId(csvFiles[key]["status"])), str(self.jobTracker.getTypeId(csvFiles[key]["type"])), str(submissionIDs[csvFiles[key]["submissionLocalId"]]), csvFiles[key]["s3Filename"], str(csvFiles[key]["fileType"]),self.jobTracker.session)
                if(job.job_id == None):
                    # Failed to commit job correctly
                    raise Exception("".join(["Job for ", str(key), " did not get an id back"]))
                self.jobIdDict[key] = job.job_id
                self.subIdDict[key] = self.jobTracker.getSubmissionId(job.job_id)

            print(str(self.jobIdDict))
            # Last job number
            minJob = min(self.jobIdDict.values())
            lastJob = max(self.jobIdDict.values())

            # Save jobIdDict to file
            open(self.JOB_ID_FILE,"w").write(json.dumps(self.jobIdDict))

            # Create dependencies
            dependencies = [JobDependency(job_id = str(self.jobIdDict["bad_prereq"]), prerequisite_id = str(self.jobIdDict["bad_upload"])),
                            JobDependency(job_id = str(self.jobIdDict["valid_prereq"]), prerequisite_id = str(self.jobIdDict["valid_upload"]))
                            ]

            for dependency in dependencies:
                self.jobTracker.session.add(dependency)
            self.jobTracker.session.commit()


            if(self.CREATE_VALIDATION_RULES):
                colIdDict = {}
                for fileId in range(1,5):
                    for columnId in range(1,6):
                        if(columnId < 3):
                            fieldType = 1
                        else:
                            fieldType = 4
                        columnName = "header_" + str(columnId)
                        column = TestUtils.addFileColumn(fileId, fieldType, columnName, "", (columnId != 3), self.interfaces.validationDb.session)
                        if(column.file_column_id is None):
                            raise Exception("File column did not get an ID back")
                        colIdDict["header_"+str(columnId)+"_file_type_"+str(fileId)] = column.file_column_id

                rules = [Rule(file_column_id = str(colIdDict["".join(["header_",str(1),"_file_type_",str(3)])]),rule_type_id = 5, rule_text_1 = 0, description =  'value 1 must be greater than zero'),
                         Rule(file_column_id = str(colIdDict["".join(["header_",str(1),"_file_type_",str(3)])]),rule_type_id = 3, rule_text_1 = 13, description =  'value 1 may not be 13'),
                         Rule(file_column_id = str(colIdDict["".join(["header_",str(5),"_file_type_",str(3)])]),rule_type_id = 1, rule_text_1 = "INT", description =  'value 5 must be an integer'),
                         Rule(file_column_id = str(colIdDict["".join(["header_",str(3),"_file_type_",str(3)])]),rule_type_id = 2, rule_text_1 = 42, description =  'value 3 must be equal to 42 if present'),
                         Rule(file_column_id = str(colIdDict["".join(["header_",str(1),"_file_type_",str(3)])]),rule_type_id = 4, rule_text_1 = 100, description =  'value 1 must be less than 100')
                         ]

                for rule in rules:
                    validationDB.session.add(rule)
                validationDB.session.commit()

            if(self.DROP_OLD_TABLES):
                try:
                    firstJob = open(self.LAST_CLEARED_FILE,"r").read()
                except:
                    # If anything goes wrong, just clear from 0
                    firstJob = 0
                try:
                    if(int(firstJob) > minJob):
                        # This probably means sequence got reset and we started from 0, so clear all up to lastJob
                        firstJob = 0
                except:
                    # Could not cast as int
                    firstJob = 0


                print("Dropping staging tables from " + str(firstJob) + " to " + str(lastJob))
                # Remove existing tables from staging if they exist
                for jobId in range(int(firstJob)+1, lastJob+1):
                    try:
                        print("Dropping table " + str(jobId))
                        self.stagingDb.dropTable("job"+str(jobId))
                    except Exception as e:
                        # Could not drop table
                        print(str(e))
                        # Close and replace session
                        self.stagingDb.session.close()
                        self.stagingDb.session = self.stagingDb.Session()

                open(self.LAST_CLEARED_FILE,"w").write(str(lastJob))
            JobTests.TABLE_POPULATED = True
        else:
            self.stagingDb = interfaces.stagingDb
            # Read job ID dict from file
            self.jobIdDict = json.loads(open(self.JOB_ID_FILE,"r").read())
=======
class JobTests(BaseTest):

    @classmethod
    def setUpClass(cls):
        """Set up class-wide resources (test data)"""
        super(JobTests, cls).setUpClass()
        #TODO: refactor into a pytest fixture

        # Flag for testing a million+ errors (can take ~30 min to run)
        cls.includeLongTests = False

        # Prep databases
        setupStaging()
        setupValidationDB()
        validationDb = cls.validationDb
        jobTracker = cls.jobTracker

        # Clear validation rules
        for fileType in ["award", "award_financial",
                "appropriations", "program_activity"]:
            validationDb.removeRulesByFileType(fileType)
            validationDb.removeColumnsByFileType(fileType)
        # Clear databases and run setup
        clearErrors()

        # Create submissions and get IDs back
        submissionIDs = {}
        for i in range(1, 17):
            submissionIDs[i] = cls.insertSubmission(
                jobTracker, userId=cls.userId)

        csvFiles = {
            "valid": {"filename": "testValid.csv", "status": "ready", "type": "csv_record_validation", "submissionLocalId": 1, "fileType": 1},
            "bad_upload": {"filename": "", "status": "ready", "type": "file_upload", "submissionLocalId": 2, "fileType": 1},
            "bad_prereq": {"filename": "", "status": "ready", "type": "csv_record_validation", "submissionLocalId" :2,  "fileType": 1},
            "wrong_type": {"filename": "", "status": "ready", "type": "external_validation", "submissionLocalId": 4, "fileType": 1},
            "not_ready": {"filename": "", "status": "finished", "type": "csv_record_validation", "submissionLocalId": 5, "fileType": 1},
            "valid_upload": {"filename": "", "status": "finished", "type": "file_upload", "submissionLocalId": 6, "fileType": 1},
            "valid_prereq": {"filename": "testPrereq.csv", "status": "ready", "type": "csv_record_validation", "submissionLocalId": 6, "fileType": 1},
            "bad_values": {"filename": "testBadValues.csv", "status": "ready", "type": "csv_record_validation", "submissionLocalId": 8, "fileType": 1},
            "mixed": {"filename": "testMixed.csv", "status": "ready", "type": "csv_record_validation", "submissionLocalId": 9, "fileType": 1},
            "empty": {"filename": "testEmpty.csv", "status": "ready", "type": "csv_record_validation", "submissionLocalId": 10, "fileType": 1},
            "missing_header": {"filename": "testMissingHeader.csv", "status": "ready", "type": "csv_record_validation", "submissionLocalId": 11, "fileType": 1},
            "bad_header": {"filename": "testBadHeader.csv", "status": "ready", "type": "csv_record_validation", "submissionLocalId": 12, "fileType": 2},
            "many": {"filename": "testMany.csv", "status": "ready", "type": "csv_record_validation", "submissionLocalId": 11, "fileType": 3},
            "odd_characters": {"filename": "testOddCharacters.csv", "status": "ready", "type": "csv_record_validation", "submissionLocalId":14, "fileType": 2},
            "many_bad": {"filename": "testManyBadValues.csv", "status": "ready", "type": "csv_record_validation", "submissionLocalId": 11, "fileType": 4},
            "rules": {"filename": "testRules.csv", "status":"ready", "type": "csv_record_validation", "submissionLocalId": 16, "fileType": 3}
        }

        # Upload needed files to S3
        for key in csvFiles.keys():
            csvFiles[key]["s3Filename"] = cls.uploadFile(
                csvFiles[key]["filename"], cls.userId)
        jobIdDict = {}

        for key in csvFiles.keys():
            file = csvFiles[key]
            job = cls.addJob(
                str(jobTracker.getStatusId(file["status"])),
                str(jobTracker.getTypeId(file["type"])),
                str(submissionIDs[file["submissionLocalId"]]),
                file["s3Filename"],
                str(file["fileType"]),
                jobTracker.session)
            # TODO: fix statement below--does this error really happen?
            if(job.job_id == None):
                # Failed to commit job correctly
                raise Exception(
                    "".join(["Job for ", str(key), " did not get an id back"]))
            jobIdDict[key] = job.job_id

        # Create dependencies
        dependencies = [
            JobDependency(
                job_id = str(jobIdDict["bad_prereq"]),
                prerequisite_id = str(jobIdDict["bad_upload"])),
            JobDependency(
                job_id = str(jobIdDict["valid_prereq"]),
                prerequisite_id = str(jobIdDict["valid_upload"]))
        ]

        for dependency in dependencies:
            jobTracker.session.add(dependency)
        jobTracker.session.commit()

        colIdDict = {}
        for fileId in range(1, 5):
            for columnId in range(1, 6):
                #TODO: get rid of hard-coded surrogate keys
                if columnId < 3:
                    fieldType = 1
                else:
                    fieldType = 4
                columnName = "header_{}".format(columnId)
                column = cls.addFileColumn(
                    fileId, fieldType, columnName, "",
                    (columnId != 3), validationDb.session)
                colIdDict["header_{}_file_type_{}".format(
                    columnId, fileId)] = column.file_column_id

        rules = [
            Rule(file_column_id = str(colIdDict["".join(["header_",str(1),"_file_type_",str(3)])]),rule_type_id = 5, rule_text_1 = 0, description =  'value 1 must be greater than zero'),
            Rule(file_column_id = str(colIdDict["".join(["header_",str(1),"_file_type_",str(3)])]),rule_type_id = 3, rule_text_1 = 13, description =  'value 1 may not be 13'),
            Rule(file_column_id = str(colIdDict["".join(["header_",str(5),"_file_type_",str(3)])]),rule_type_id = 1, rule_text_1 = "INT", description =  'value 5 must be an integer'),
            Rule(file_column_id = str(colIdDict["".join(["header_",str(3),"_file_type_",str(3)])]),rule_type_id = 2, rule_text_1 = 42, description =  'value 3 must be equal to 42 if present'),
            Rule(file_column_id = str(colIdDict["".join(["header_",str(1),"_file_type_",str(3)])]),rule_type_id = 4, rule_text_1 = 100, description =  'value 1 must be less than 100')
        ]

        for rule in rules:
            validationDb.session.add(rule)
        validationDb.session.commit()

        # If staging already has corresponding job tables, drop them
        for k, v in jobIdDict.items():
            try:
                cls.stagingDb.dropTable("job{}".format(v))
            except Exception as e:
                cls.stagingDb.session.close()
                cls.stagingDb.session = cls.stagingDb.Session()

        cls.jobIdDict = jobIdDict
>>>>>>> 84755fdb

    @classmethod
    def tearDownClass(cls):
        """Tear down JobTest resources."""
        super(JobTests, cls).tearDownClass()
        #TODO: clear jobs, drop staging tables

    def test_valid_job(self):
        """Test valid job."""
        jobId = self.jobIdDict["valid"]
        response = self.run_test(
            jobId, 200, "finished", 52, 1, "complete", 0)

    def test_rules(self):
        """Test rules, should have one type failure and four value failures."""
        jobId = self.jobIdDict["rules"]
        response = self.run_test(
            jobId, 200, "finished", 350, 1, "complete", 5)

    def test_bad_values_job(self):
        """Test a job with bad values."""
        jobId = self.jobIdDict["bad_values"]
        response = self.run_test(
            jobId, 200, "finished", 5474, 0, "complete", 90)

    def test_many_bad_values_job(self):
        # Test job with many bad values
        if self.includeLongTests:
            jobId = self.jobIdDict["many_bad"]
            response = self.run_test(
                jobId, 200, "finished", 151665643, 0, "complete", 2302930)
        else:
            self.skipTest("includeLongTests flag is off")

    def test_mixed_job(self):
        """Test mixed job."""
        jobId = self.jobIdDict["mixed"]
        response = self.run_test(
            jobId, 200, "finished", 99, 3, "complete", 1)

    def test_empty(self):
        """Test empty file."""
        jobId = self.jobIdDict["empty"]
        if self.useThreads:
            status = 200
        else:
            status = 400
        response = self.run_test(
            jobId, status, "invalid", False, False, "single_row_error", 0)

        if not self.useThreads:
            self.assertEqual(
                response.json["message"], "CSV file must have a header")

    def test_missing_header(self):
        """Test missing header in first row."""
        jobId = self.jobIdDict["missing_header"]
        if self.useThreads:
            status = 200
        else:
            status = 400
<<<<<<< HEAD
        self.passed = TestUtils.run_test(jobId,status,"invalid",False,False,"header_error",0,self)

        if not TestUtils.USE_THREADS:
            assert(self.response.json()["message"] == "Errors in header row")
=======
        response = self.run_test(
            jobId, status, "invalid", False, False, "missing_header_error", 0)
>>>>>>> 84755fdb

        if not self.useThreads:
            self.assertEqual(
                response.json["message"], "Header : header_5 is required")

    def test_bad_header(self):
<<<<<<< HEAD
        """ Ignore bad header value in first row, then fail on a duplicate header """
=======
        """Test bad header value in first row."""
>>>>>>> 84755fdb
        jobId = self.jobIdDict["bad_header"]
        if self.useThreads:
            status = 200
        else:
            status = 400
<<<<<<< HEAD
        self.passed = TestUtils.run_test(jobId,status,"invalid",False,False,"header_error",0,self)

        if not TestUtils.USE_THREADS:
            assert(self.response.json()["message"] == "Errors in header row")
=======
        response = self.run_test(
            jobId, status, "invalid", False, False, "bad_header_error", 0)

        if not self.useThreads:
            self.assertEqual(
                response.json["message"], "Header : walrus not in CSV schema")
>>>>>>> 84755fdb

    def test_many_rows(self):
        """Test many rows."""
        if self.includeLongTests:
            jobId = self.jobIdDict["many"]
            response = self.run_test(
                jobId, 200, "finished", 52, 22380, "complete", 0)
        else:
            self.skipTest("includeLongTests flag is off")

    def test_odd_characters(self):
        """Test potentially problematic characters."""
        jobId = self.jobIdDict["odd_characters"]
        response = self.run_test(
            jobId, 200, "finished", 99, 6, "complete", 1)

    def test_bad_id_job(self):
        """Test job ID not found in job status table."""
        jobId = -1
        response = self.run_test(
            jobId, 400, False, False, False, False, 0)

    def test_prereq_job(self):
        """Test job with prerequisites finished."""
        jobId = self.jobIdDict["valid_prereq"]
        response = self.run_test(
            jobId, 200, "finished", 52, 4, "complete", 0)

    def test_bad_prereq_job(self):
        """Test job with unfinished prerequisites."""
        jobId = self.jobIdDict["bad_prereq"]
        response = self.run_test(
            jobId, 400, "ready", False, False, "job_error", 0)

    def test_bad_type_job(self):
        """Test job with wrong type."""
        jobId = self.jobIdDict["wrong_type"]
        response = self.run_test(
            jobId, 400, "ready", False, False, "job_error", 0)

    # TODO uncomment this unit test once jobs are labeled as ready
    # def test_finished_job(self):
    #     """ Test job that is already finished """
    #     jobId = self.jobIdDict["finished"]
    #     self.run_test(jobId,400,"finished",False,False,"job_error",0)

    def tearDown(self):
<<<<<<< HEAD
        if not self.passed:
            print("Test failed: " + self.methodName)
            # Runs only for tests that fail
            print(self.response.status_code)
            try:
                print(self.response.json()["errorType"])
                print(self.response.json()["message"])
                print(self.response.json()["trace"])
                print(self.response.json()["wrappedType"])
                print(self.response.json()["wrappedMessage"])
            except Exception as e:
                # Some of the fields were missing from the response json, just skip the rest of the prints
                pass
            try:
                self.dropTables(self.response.json()["table"])
            except AttributeError:
                # Table not specified, generally this means the job didn't run
                pass

    def dropTables(self, table):
        if self.DROP_TABLES:
            stagingDb = self.interfaces.stagingDb
            try:
                stagingDb.dropTable(table)
                return True
            except Exception as e:
                # Could not drop table
                print(str(e))
                # Close and replace session
                stagingDb.session.close()
                stagingDb.session = stagingDb.Session()
                return False
        else:
            return False
=======
        super(JobTests, self).tearDown()
        # TODO: drop tables, etc.

if __name__ == '__main__':
    unittest.main()
>>>>>>> 84755fdb
<|MERGE_RESOLUTION|>--- conflicted
+++ resolved
@@ -7,173 +7,6 @@
 from baseTest import BaseTest
 import unittest
 
-<<<<<<< HEAD
-class JobTests(unittest.TestCase):
-
-
-    TABLE_POPULATED = False  # Gets set to true by the first test to populate the tables
-    DROP_TABLES = False  # If true, staging tables are dropped after tests are run
-    DROP_OLD_TABLES = False # If true, attempts to drop staging tables from previous runs
-    INCLUDE_LONG_TESTS = False # If true, includes tests with over a million errors, can take about half an hour to run
-
-    CREATE_VALIDATION_RULES = True # If true, replaces validation rules currently in validation database
-    JOB_ID_FILE = "jobId.json"
-    LAST_CLEARED_FILE = "lastClearedId"
-    jobIdDict = {}
-    passed = False # Gets set to True by each test that passes
-    methodName = None # Used by each test to track which test is running
-
-    def __init__(self, methodName,interfaces):
-        """ Run scripts to clear the job tables and populate with a defined test set """
-        super(JobTests, self).__init__(methodName=methodName)
-        self.interfaces = interfaces
-        self.methodName = methodName
-        self.jobTracker = interfaces.jobDb
-        self.errorInterface = interfaces.errorDb
-
-        if not self.TABLE_POPULATED:
-            # Create staging database
-            setupStaging()
-            self.stagingDb = interfaces.stagingDb
-
-            setupValidationDB()
-            validationDB = interfaces.validationDb
-            if(self.CREATE_VALIDATION_RULES):
-                # Clear validation rules
-                for fileType in ["award","award_financial","appropriations","program_activity"]:
-                    validationDB.removeRulesByFileType(fileType)
-                    validationDB.removeColumnsByFileType(fileType)
-
-            # Clear databases and run setup
-            #clearJobs()
-            clearErrors()
-
-            # Define user
-            user = 1
-
-            # Get interface for job tracker
-            self.jobTracker = interfaces.jobDb
-
-            # Create submissions and get IDs back
-            submissionIDs = {}
-            for i in range(1,17):
-                submissionIDs[i] = TestUtils.insertSubmission(self.jobTracker)
-
-
-            csvFiles = {"valid":{"filename":"testValid.csv","status":"ready","type":"csv_record_validation","submissionLocalId":1,"fileType":1},
-                        "bad_upload":{"filename":"","status":"ready","type":"file_upload","submissionLocalId":2,"fileType":1},
-                        "bad_prereq":{"filename":"","status":"ready","type":"csv_record_validation","submissionLocalId":2,"fileType":1},
-                        "wrong_type":{"filename":"","status":"ready","type":"external_validation","submissionLocalId":4,"fileType":1},
-                        "not_ready":{"filename":"","status":"finished","type":"csv_record_validation","submissionLocalId":5,"fileType":1},
-                        "valid_upload":{"filename":"","status":"finished","type":"file_upload","submissionLocalId":6,"fileType":1},
-                        "valid_prereq":{"filename":"testPrereq.csv","status":"ready","type":"csv_record_validation","submissionLocalId":6,"fileType":1},
-                        "bad_values":{"filename":"testBadValues.csv","status":"ready","type":"csv_record_validation","submissionLocalId":8,"fileType":1},
-                        "mixed":{"filename":"testMixed.csv","status":"ready","type":"csv_record_validation","submissionLocalId":9,"fileType":1},
-                        "empty":{"filename":"testEmpty.csv","status":"ready","type":"csv_record_validation","submissionLocalId":10,"fileType":1},
-                        "missing_header":{"filename":"testMissingHeader.csv","status":"ready","type":"csv_record_validation","submissionLocalId":11,"fileType":1},
-                        "bad_header":{"filename":"testBadHeader.csv","status":"ready","type":"csv_record_validation","submissionLocalId":12,"fileType":2},
-                        "many":{"filename":"testMany.csv","status":"ready","type":"csv_record_validation","submissionLocalId":11,"fileType":3},
-                        "odd_characters":{"filename":"testOddCharacters.csv","status":"ready","type":"csv_record_validation","submissionLocalId":14,"fileType":2},
-                        "many_bad":{"filename":"testManyBadValues.csv","status":"ready","type":"csv_record_validation","submissionLocalId":11,"fileType":4},
-                        "rules":{"filename":"testRules.csv","status":"ready","type":"csv_record_validation","submissionLocalId":16,"fileType":3}}
-
-            # Upload needed files to S3
-            print("Uploading files")
-            for key in csvFiles.keys():
-                csvFiles[key]["s3Filename"] = TestUtils.uploadFile(csvFiles[key]["filename"],user)
-
-            self.jobIdDict = {}
-            self.subIdDict = {}
-
-            sqlStatements = []
-            print("Inserting jobs")
-            for key in csvFiles.keys():
-                # Create SQL statement and add to list
-                job = TestUtils.addJob(str(self.jobTracker.getStatusId(csvFiles[key]["status"])), str(self.jobTracker.getTypeId(csvFiles[key]["type"])), str(submissionIDs[csvFiles[key]["submissionLocalId"]]), csvFiles[key]["s3Filename"], str(csvFiles[key]["fileType"]),self.jobTracker.session)
-                if(job.job_id == None):
-                    # Failed to commit job correctly
-                    raise Exception("".join(["Job for ", str(key), " did not get an id back"]))
-                self.jobIdDict[key] = job.job_id
-                self.subIdDict[key] = self.jobTracker.getSubmissionId(job.job_id)
-
-            print(str(self.jobIdDict))
-            # Last job number
-            minJob = min(self.jobIdDict.values())
-            lastJob = max(self.jobIdDict.values())
-
-            # Save jobIdDict to file
-            open(self.JOB_ID_FILE,"w").write(json.dumps(self.jobIdDict))
-
-            # Create dependencies
-            dependencies = [JobDependency(job_id = str(self.jobIdDict["bad_prereq"]), prerequisite_id = str(self.jobIdDict["bad_upload"])),
-                            JobDependency(job_id = str(self.jobIdDict["valid_prereq"]), prerequisite_id = str(self.jobIdDict["valid_upload"]))
-                            ]
-
-            for dependency in dependencies:
-                self.jobTracker.session.add(dependency)
-            self.jobTracker.session.commit()
-
-
-            if(self.CREATE_VALIDATION_RULES):
-                colIdDict = {}
-                for fileId in range(1,5):
-                    for columnId in range(1,6):
-                        if(columnId < 3):
-                            fieldType = 1
-                        else:
-                            fieldType = 4
-                        columnName = "header_" + str(columnId)
-                        column = TestUtils.addFileColumn(fileId, fieldType, columnName, "", (columnId != 3), self.interfaces.validationDb.session)
-                        if(column.file_column_id is None):
-                            raise Exception("File column did not get an ID back")
-                        colIdDict["header_"+str(columnId)+"_file_type_"+str(fileId)] = column.file_column_id
-
-                rules = [Rule(file_column_id = str(colIdDict["".join(["header_",str(1),"_file_type_",str(3)])]),rule_type_id = 5, rule_text_1 = 0, description =  'value 1 must be greater than zero'),
-                         Rule(file_column_id = str(colIdDict["".join(["header_",str(1),"_file_type_",str(3)])]),rule_type_id = 3, rule_text_1 = 13, description =  'value 1 may not be 13'),
-                         Rule(file_column_id = str(colIdDict["".join(["header_",str(5),"_file_type_",str(3)])]),rule_type_id = 1, rule_text_1 = "INT", description =  'value 5 must be an integer'),
-                         Rule(file_column_id = str(colIdDict["".join(["header_",str(3),"_file_type_",str(3)])]),rule_type_id = 2, rule_text_1 = 42, description =  'value 3 must be equal to 42 if present'),
-                         Rule(file_column_id = str(colIdDict["".join(["header_",str(1),"_file_type_",str(3)])]),rule_type_id = 4, rule_text_1 = 100, description =  'value 1 must be less than 100')
-                         ]
-
-                for rule in rules:
-                    validationDB.session.add(rule)
-                validationDB.session.commit()
-
-            if(self.DROP_OLD_TABLES):
-                try:
-                    firstJob = open(self.LAST_CLEARED_FILE,"r").read()
-                except:
-                    # If anything goes wrong, just clear from 0
-                    firstJob = 0
-                try:
-                    if(int(firstJob) > minJob):
-                        # This probably means sequence got reset and we started from 0, so clear all up to lastJob
-                        firstJob = 0
-                except:
-                    # Could not cast as int
-                    firstJob = 0
-
-
-                print("Dropping staging tables from " + str(firstJob) + " to " + str(lastJob))
-                # Remove existing tables from staging if they exist
-                for jobId in range(int(firstJob)+1, lastJob+1):
-                    try:
-                        print("Dropping table " + str(jobId))
-                        self.stagingDb.dropTable("job"+str(jobId))
-                    except Exception as e:
-                        # Could not drop table
-                        print(str(e))
-                        # Close and replace session
-                        self.stagingDb.session.close()
-                        self.stagingDb.session = self.stagingDb.Session()
-
-                open(self.LAST_CLEARED_FILE,"w").write(str(lastJob))
-            JobTests.TABLE_POPULATED = True
-        else:
-            self.stagingDb = interfaces.stagingDb
-            # Read job ID dict from file
-            self.jobIdDict = json.loads(open(self.JOB_ID_FILE,"r").read())
-=======
 class JobTests(BaseTest):
 
     @classmethod
@@ -229,6 +62,7 @@
             csvFiles[key]["s3Filename"] = cls.uploadFile(
                 csvFiles[key]["filename"], cls.userId)
         jobIdDict = {}
+        subIdDict = {}
 
         for key in csvFiles.keys():
             file = csvFiles[key]
@@ -245,7 +79,10 @@
                 raise Exception(
                     "".join(["Job for ", str(key), " did not get an id back"]))
             jobIdDict[key] = job.job_id
-
+            subIdDict[key] = jobTracker.getSubmissionId(job.job_id)
+
+        # Display submission IDs so error reports can be checked
+        print(str(subIdDict))
         # Create dependencies
         dependencies = [
             JobDependency(
@@ -296,7 +133,6 @@
                 cls.stagingDb.session = cls.stagingDb.Session()
 
         cls.jobIdDict = jobIdDict
->>>>>>> 84755fdb
 
     @classmethod
     def tearDownClass(cls):
@@ -358,44 +194,28 @@
             status = 200
         else:
             status = 400
-<<<<<<< HEAD
-        self.passed = TestUtils.run_test(jobId,status,"invalid",False,False,"header_error",0,self)
-
-        if not TestUtils.USE_THREADS:
-            assert(self.response.json()["message"] == "Errors in header row")
-=======
-        response = self.run_test(
-            jobId, status, "invalid", False, False, "missing_header_error", 0)
->>>>>>> 84755fdb
+
+        response = self.run_test(
+            jobId, status, "invalid", False, False, "header_error", 0)
 
         if not self.useThreads:
             self.assertEqual(
-                response.json["message"], "Header : header_5 is required")
+                response.json["message"], "Errors in header row")
 
     def test_bad_header(self):
-<<<<<<< HEAD
         """ Ignore bad header value in first row, then fail on a duplicate header """
-=======
-        """Test bad header value in first row."""
->>>>>>> 84755fdb
         jobId = self.jobIdDict["bad_header"]
         if self.useThreads:
             status = 200
         else:
             status = 400
-<<<<<<< HEAD
-        self.passed = TestUtils.run_test(jobId,status,"invalid",False,False,"header_error",0,self)
-
-        if not TestUtils.USE_THREADS:
-            assert(self.response.json()["message"] == "Errors in header row")
-=======
-        response = self.run_test(
-            jobId, status, "invalid", False, False, "bad_header_error", 0)
+
+        response = self.run_test(
+            jobId, status, "invalid", False, False, "header_error", 0)
 
         if not self.useThreads:
             self.assertEqual(
-                response.json["message"], "Header : walrus not in CSV schema")
->>>>>>> 84755fdb
+                response.json["message"], "Errors in header row")
 
     def test_many_rows(self):
         """Test many rows."""
@@ -443,45 +263,8 @@
     #     self.run_test(jobId,400,"finished",False,False,"job_error",0)
 
     def tearDown(self):
-<<<<<<< HEAD
-        if not self.passed:
-            print("Test failed: " + self.methodName)
-            # Runs only for tests that fail
-            print(self.response.status_code)
-            try:
-                print(self.response.json()["errorType"])
-                print(self.response.json()["message"])
-                print(self.response.json()["trace"])
-                print(self.response.json()["wrappedType"])
-                print(self.response.json()["wrappedMessage"])
-            except Exception as e:
-                # Some of the fields were missing from the response json, just skip the rest of the prints
-                pass
-            try:
-                self.dropTables(self.response.json()["table"])
-            except AttributeError:
-                # Table not specified, generally this means the job didn't run
-                pass
-
-    def dropTables(self, table):
-        if self.DROP_TABLES:
-            stagingDb = self.interfaces.stagingDb
-            try:
-                stagingDb.dropTable(table)
-                return True
-            except Exception as e:
-                # Could not drop table
-                print(str(e))
-                # Close and replace session
-                stagingDb.session.close()
-                stagingDb.session = stagingDb.Session()
-                return False
-        else:
-            return False
-=======
         super(JobTests, self).tearDown()
         # TODO: drop tables, etc.
 
 if __name__ == '__main__':
-    unittest.main()
->>>>>>> 84755fdb
+    unittest.main()