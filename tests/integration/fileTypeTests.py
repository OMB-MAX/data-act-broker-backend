--- conflicted
+++ resolved
@@ -126,17 +126,10 @@
             os.path.join(integration_test_data_path, "program_activity.csv"))
         if sess.query(TASLookup).count() == 0 or force_tas_load:
             # TAS table is empty, load it
-<<<<<<< HEAD
-            loadTas(tasFile=os.path.join(integration_test_data_path, "all_tas_betc.csv"))
+            loadTas(tasFile=os.path.join(integration_test_data_path, "cars_tas.csv"))
 
         # Load test SF-133
         load_all_sf133(integration_test_data_path)
-=======
-            loadTas(tasFile=os.path.join(
-                CONFIG_BROKER["path"], "tests", "integration", "data",
-                "cars_tas.csv"
-            ))
->>>>>>> 2aaf35ee
 
     def test_approp_valid(self):
         """Test valid job."""
