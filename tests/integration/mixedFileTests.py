from __future__ import print_function
from datetime import datetime
import unittest

from dataactcore.aws.s3UrlHandler import s3UrlHandler
<<<<<<< HEAD
from dataactcore.interfaces.db import GlobalDB
from dataactcore.models.jobModels import Job
from dataactcore.models.lookups import JOB_STATUS_DICT, JOB_TYPE_DICT, FILE_TYPE_DICT
=======
from dataactcore.models.lookups import JOB_STATUS_DICT
>>>>>>> 44a2a7a6
from dataactcore.models.stagingModels import AwardFinancial
from dataactvalidator.app import createApp
from tests.integration.baseTestValidator import BaseTestValidator
from tests.integration.fileTypeTests import FileTypeTests


class MixedFileTests(BaseTestValidator):

    RULES_TO_APPLY = ('A1', 'A16', 'A18', 'A19', 'A2', 'A20', 'A21', 'A24', 'A3', 'A4', 'B11', 'B12', 'B13', 'B3', 'B4',
                      'B5', 'B6', 'B7', 'B9/B10', 'C14', 'C17', 'C18', 'C3', 'C4', 'C5', 'C6', 'C7', 'C8', 'C9')

    @classmethod
    def setUpClass(cls):
        """Set up class-wide resources."""
        super(MixedFileTests, cls).setUpClass()
        user = cls.userId
        force_tas_load = False

        with createApp().app_context():
            # get the submission test user
            sess = GlobalDB.db().session

            # Create test submissions and jobs, also uploading
            # the files needed for each job.
            statusReadyId = JOB_STATUS_DICT['ready']
            jobTypeCsvId = JOB_TYPE_DICT['csv_record_validation']
            jobDict = {}

            # next three jobs belong to the same submission and are tests
            # for single-file validations that contain failing rows
            submissionId = cls.insertSubmission(sess, user)
            job_info = Job(
                filename=cls.uploadFile("appropMixed.csv", user),
                job_status_id=statusReadyId,
                job_type_id=jobTypeCsvId,
                file_type_id=FILE_TYPE_DICT['appropriations'],
                submission_id=submissionId)
            sess.add(job_info)
            sess.flush()
            jobDict['mixed'] = job_info.job_id

            job_info = Job(
                filename=cls.uploadFile("programActivityMixed.csv", user),
                job_status_id=statusReadyId,
                job_type_id=jobTypeCsvId,
                file_type_id=FILE_TYPE_DICT['program_activity'],
                submission_id=submissionId)
            sess.add(job_info)
            sess.flush()
            jobDict['programMixed'] = job_info.job_id

            job_info = Job(
                filename=cls.uploadFile("awardMixed.csv", user),
                job_status_id=statusReadyId,
                job_type_id=jobTypeCsvId,
                file_type_id=FILE_TYPE_DICT['award'],
                submission_id=submissionId)
            sess.add(job_info)
            sess.flush()
            jobDict['awardMixed'] = job_info.job_id

            # next job tests single-file validations for award_financial
            # (submission has a non-Q1 end date)
            submissionId = cls.insertSubmission(sess, user, datetime(2015, 3, 15))
            job_info = Job(
                filename=cls.uploadFile("awardFinancialMixed.csv", user),
                job_status_id=statusReadyId,
                job_type_id=jobTypeCsvId,
                file_type_id=FILE_TYPE_DICT['award_financial'],
                submission_id=submissionId)
            sess.add(job_info)
            sess.flush()
            jobDict['awardFinMixed'] = job_info.job_id

            # job below tests a file that has a mixed-delimiter heading
            submissionId = cls.insertSubmission(sess, user)
            job_info = Job(
                filename=cls.uploadFile("awardMixedDelimiter.csv", user),
                job_status_id=statusReadyId,
                job_type_id=jobTypeCsvId,
                file_type_id=FILE_TYPE_DICT['award'],
                submission_id=submissionId)
            sess.add(job_info)
            sess.flush()
            jobDict['awardMixedDelimiter'] = job_info.job_id

            # next five jobs are cross-file and belong to the same submission
            submissionId = cls.insertSubmission(sess, user)
            job_info = Job(
                filename=cls.uploadFile("cross_file_A.csv", user),
                job_status_id=statusReadyId,
                job_type_id=jobTypeCsvId,
                file_type_id=FILE_TYPE_DICT['appropriations'],
                submission_id=submissionId)
            sess.add(job_info)
            sess.flush()
            jobDict['crossApprop'] = job_info.job_id

            job_info = Job(
                filename=cls.uploadFile("cross_file_B.csv", user),
                job_status_id=statusReadyId,
                job_type_id=jobTypeCsvId,
                file_type_id=FILE_TYPE_DICT['program_activity'],
                submission_id=submissionId)
            sess.add(job_info)
            sess.flush()
            jobDict['crossPgmAct'] = job_info.job_id

            job_info = Job(
                filename=cls.uploadFile("cross_file_C.csv", user),
                job_status_id=statusReadyId,
                job_type_id=jobTypeCsvId,
                file_type_id=FILE_TYPE_DICT['award_financial'],
                submission_id=submissionId)
            sess.add(job_info)
            sess.flush()
            jobDict['crossAwardFin'] = job_info.job_id

            job_info = Job(
                filename=cls.uploadFile("cross_file_D2.csv", user),
                job_status_id=statusReadyId,
                job_type_id=jobTypeCsvId,
                file_type_id=FILE_TYPE_DICT['award'],
                submission_id=submissionId)
            sess.add(job_info)
            sess.flush()
            jobDict['crossAward'] = job_info.job_id

            job_info = Job(
                filename=cls.uploadFile("cross_file_D2.csv", user),
                job_status_id=statusReadyId,
                job_type_id=jobTypeCsvId,
                file_type_id=FILE_TYPE_DICT['award'],
                submission_id=submissionId)
            sess.add(job_info)
            sess.flush()
            jobDict['crossAward'] = job_info.job_id

            job_info = Job(
                job_status_id=statusReadyId,
                job_type_id=JOB_TYPE_DICT['validation'],
                submission_id=submissionId)
            sess.add(job_info)
            sess.flush()
            jobDict['crossFile'] = job_info.job_id

            # next four jobs test short columns names and belong to the same submission
            submissionId = cls.insertSubmission(sess, user)
            job_info = Job(
                filename=cls.uploadFile("appropValidShortcols.csv", user),
                job_status_id=statusReadyId,
                job_type_id=jobTypeCsvId,
                file_type_id=FILE_TYPE_DICT['appropriations'],
                submission_id=submissionId)
            sess.add(job_info)
            sess.flush()
            jobDict['appropValidShortcols'] = job_info.job_id

            job_info = Job(
                filename=cls.uploadFile("programActivityMixedShortcols.csv", user),
                job_status_id=statusReadyId,
                job_type_id=jobTypeCsvId,
                file_type_id=FILE_TYPE_DICT['program_activity'],
                submission_id=submissionId)
            sess.add(job_info)
            sess.flush()
            jobDict['programMixedShortcols'] = job_info.job_id

            job_info = Job(
                filename=cls.uploadFile("awardFinancialMixedShortcols.csv", user),
                job_status_id=statusReadyId,
                job_type_id=jobTypeCsvId,
                file_type_id=FILE_TYPE_DICT['award_financial'],
                submission_id=submissionId)
            sess.add(job_info)
            sess.flush()
            jobDict['awardFinMixedShortcols'] = job_info.job_id

            job_info = Job(
                filename=cls.uploadFile("awardValidShortcols.csv", user),
                job_status_id=statusReadyId,
                job_type_id=jobTypeCsvId,
                file_type_id=FILE_TYPE_DICT['award'],
                submission_id=submissionId)
            sess.add(job_info)
            sess.flush()
            jobDict['awardValidShortcols'] = job_info.job_id

            # commit submissions/jobs and output IDs
            sess.commit()
            for job_type, job_id in jobDict.items():
                print('{}: {}'.format(job_type, job_id))

            # Load fields and rules
            FileTypeTests.load_definitions(cls.interfaces, force_tas_load, cls.RULES_TO_APPLY)

            cls.jobDict = jobDict

    def test_approp_valid_shortcol(self):
        """Test valid approp job with short colnames."""
        jobId = self.jobDict["appropValidShortcols"]
        self.passed = self.run_test(
            jobId, 200, "finished", 63, 10, "complete", 0)

    def test_approp_mixed(self):
        """Test mixed job with some rows failing."""
        jobId = self.jobDict["mixed"]
        self.passed = self.run_test(
            jobId, 200, "finished", 8212, 4, "complete", 39, 8, 841)

    def test_program_mixed(self):
        """Test mixed job with some rows failing."""
        jobId = self.jobDict["programMixed"]
        self.passed = self.run_test(
        jobId, 200, "finished", 11390, 4, "complete", 81, 29, 10840)

    def test_program_mixed_shortcols(self):
        """Test object class/program activity job with some rows failing & short colnames."""
        jobId = self.jobDict["programMixedShortcols"]
        self.passed = self.run_test(
            jobId, 200, "finished", 11390, 4, "complete", 81, 29, 10840)

    def test_award_fin_mixed(self):
        """Test mixed award job with some rows failing."""
        jobId = self.jobDict["awardFinMixed"]
        self.passed = self.run_test(
        jobId, 200, "finished", 7537, 6, "complete", 47, 30, 9626)

        # Test that whitespace is converted to null
        rowThree = self.interfaces.validationDb.session.query(AwardFinancial).filter(AwardFinancial.parent_award_id == "ZZZZ").filter(AwardFinancial.submission_id == self.interfaces.jobDb.getSubmissionId(jobId)).first()
        self.assertIsNone(rowThree.agency_identifier)
        self.assertIsNone(rowThree.piid)
        # And commas removed for numeric
        rowThirteen = self.interfaces.validationDb.session.query(AwardFinancial).filter(AwardFinancial.parent_award_id == "YYYY").filter(AwardFinancial.submission_id == self.interfaces.jobDb.getSubmissionId(jobId)).first()
        self.assertEqual(rowThirteen.deobligations_recov_by_awa_cpe,26000)

    def test_award_fin_mixed_shortcols(self):
        """Test award financial job with some rows failing & short colnames."""
        jobId = self.jobDict["awardFinMixedShortcols"]
        self.passed = self.run_test(
            jobId, 200, "finished", 7537, 6, "complete", 47, 32, 11568)

    def test_award_valid_shortcols(self):
        """Test valid award (financial assistance) job with short colnames."""
        jobId = self.jobDict["awardValidShortcols"]
        self.passed = self.run_test(
            jobId, 200, "finished", 63, 10, "complete", 0)

    def test_award_mixed(self):
        """Test mixed job with some rows failing."""
        jobId = self.jobDict["awardMixed"]
        self.passed = self.run_test(
            jobId, 200, "finished", 123, 10, "complete", 1, 0, 63)

    def test_award_mixed_delimiter(self):
        """Test mixed job with mixed delimiter"""
        jobId = self.jobDict["awardMixedDelimiter"]
        self.passed = self.run_test(
            jobId, 400, "invalid", False, False, "header_error", 0)

    def test_cross_file(self):
        crossId = self.jobDict["crossFile"]
        # Run jobs for A, B, C, and D2, then cross file validation job
        # Note: test files used for cross validation use the short column names
        # as a way to ensure those are handled correctly by the validator
<<<<<<< HEAD
        awardFinResponse = self.validateJob(self.jobDict["crossAwardFin"],self.useThreads)
        self.assertEqual(awardFinResponse.status_code, 200, msg=str(awardFinResponse.json))
        awardResponse = self.validateJob(self.jobDict["crossAward"],self.useThreads)
        self.assertEqual(awardResponse.status_code, 200, msg=str(awardResponse.json))
        appropResponse = self.validateJob(self.jobDict["crossApprop"], self.useThreads)
        self.assertEqual(appropResponse.status_code, 200, msg=str(appropResponse.json))
        pgmActResponse = self.validateJob(self.jobDict["crossPgmAct"], self.useThreads)
=======
        awardFinResponse = self.validateJob(self.jobIdDict["crossAwardFin"])
        self.assertEqual(awardFinResponse.status_code, 200, msg=str(awardFinResponse.json))
        awardResponse = self.validateJob(self.jobIdDict["crossAward"])
        self.assertEqual(awardResponse.status_code, 200, msg=str(awardResponse.json))
        appropResponse = self.validateJob(self.jobIdDict["crossApprop"])
        self.assertEqual(appropResponse.status_code, 200, msg=str(appropResponse.json))
        pgmActResponse = self.validateJob(self.jobIdDict["crossPgmAct"])
>>>>>>> 44a2a7a6
        self.assertEqual(pgmActResponse.status_code, 200, msg=str(pgmActResponse.json))
        crossFileResponse = self.validateJob(crossId)
        self.assertEqual(crossFileResponse.status_code, 200, msg=str(crossFileResponse.json))

        # Check number of cross file validation errors in DB for this job
        self.assertEqual(self.interfaces.errorDb.checkNumberOfErrorsByJobId(crossId, self.interfaces.validationDb, "fatal"), 0)
        self.assertEqual(self.interfaces.errorDb.checkNumberOfErrorsByJobId(crossId, self.interfaces.validationDb, "warning"), 5)
        self.assertEqual(self.interfaces.jobDb.getJobStatus(crossId), JOB_STATUS_DICT['finished'])

        # Check that cross file validation report exists and is the right size
        jobTracker = self.interfaces.jobDb

        submissionId = jobTracker.getSubmissionId(crossId)
        sizePathPairs = [
            (89, self.interfaces.errorDb.getCrossReportName(submissionId, "appropriations", "program_activity")),
            (89, self.interfaces.errorDb.getCrossReportName(submissionId, "award_financial", "award")),
            (2348, self.interfaces.errorDb.getCrossWarningReportName(submissionId, "appropriations", "program_activity")),
            (424, self.interfaces.errorDb.getCrossWarningReportName(submissionId, "award_financial", "award")),
        ]

        for size, path in sizePathPairs:
            if self.local:
                self.assertFileSizeAppxy(size, path)
            else:
                self.assertGreater(
                    s3UrlHandler.getFileSize("errors/" + path), size - 5)
                self.assertLess(
                    s3UrlHandler.getFileSize("errors/" + path), size + 5)

if __name__ == '__main__':
    unittest.main()<|MERGE_RESOLUTION|>--- conflicted
+++ resolved
@@ -3,13 +3,9 @@
 import unittest
 
 from dataactcore.aws.s3UrlHandler import s3UrlHandler
-<<<<<<< HEAD
 from dataactcore.interfaces.db import GlobalDB
 from dataactcore.models.jobModels import Job
 from dataactcore.models.lookups import JOB_STATUS_DICT, JOB_TYPE_DICT, FILE_TYPE_DICT
-=======
-from dataactcore.models.lookups import JOB_STATUS_DICT
->>>>>>> 44a2a7a6
 from dataactcore.models.stagingModels import AwardFinancial
 from dataactvalidator.app import createApp
 from tests.integration.baseTestValidator import BaseTestValidator
@@ -275,23 +271,13 @@
         # Run jobs for A, B, C, and D2, then cross file validation job
         # Note: test files used for cross validation use the short column names
         # as a way to ensure those are handled correctly by the validator
-<<<<<<< HEAD
-        awardFinResponse = self.validateJob(self.jobDict["crossAwardFin"],self.useThreads)
+        awardFinResponse = self.validateJob(self.jobDict["crossAwardFin"])
         self.assertEqual(awardFinResponse.status_code, 200, msg=str(awardFinResponse.json))
-        awardResponse = self.validateJob(self.jobDict["crossAward"],self.useThreads)
+        awardResponse = self.validateJob(self.jobDict["crossAward"])
         self.assertEqual(awardResponse.status_code, 200, msg=str(awardResponse.json))
-        appropResponse = self.validateJob(self.jobDict["crossApprop"], self.useThreads)
+        appropResponse = self.validateJob(self.jobDict["crossApprop"])
         self.assertEqual(appropResponse.status_code, 200, msg=str(appropResponse.json))
-        pgmActResponse = self.validateJob(self.jobDict["crossPgmAct"], self.useThreads)
-=======
-        awardFinResponse = self.validateJob(self.jobIdDict["crossAwardFin"])
-        self.assertEqual(awardFinResponse.status_code, 200, msg=str(awardFinResponse.json))
-        awardResponse = self.validateJob(self.jobIdDict["crossAward"])
-        self.assertEqual(awardResponse.status_code, 200, msg=str(awardResponse.json))
-        appropResponse = self.validateJob(self.jobIdDict["crossApprop"])
-        self.assertEqual(appropResponse.status_code, 200, msg=str(appropResponse.json))
-        pgmActResponse = self.validateJob(self.jobIdDict["crossPgmAct"])
->>>>>>> 44a2a7a6
+        pgmActResponse = self.validateJob(self.jobDict["crossPgmAct"])
         self.assertEqual(pgmActResponse.status_code, 200, msg=str(pgmActResponse.json))
         crossFileResponse = self.validateJob(crossId)
         self.assertEqual(crossFileResponse.status_code, 200, msg=str(crossFileResponse.json))
