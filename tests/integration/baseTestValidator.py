import unittest
from datetime import datetime
import os
import boto.s3
from random import randint
from webtest import TestApp
from dataactvalidator.app import createApp
from dataactcore.interfaces.function_bag import checkNumberOfErrorsByJobId
from dataactcore.interfaces.db import GlobalDB
from dataactcore.interfaces.interfaceHolder import InterfaceHolder
from dataactcore.models.lookups import JOB_STATUS_DICT, FILE_STATUS_DICT
from dataactcore.scripts.databaseSetup import dropDatabase
from dataactcore.scripts.setupJobTrackerDB import setupJobTrackerDB
from dataactcore.scripts.setupErrorDB import setupErrorDB
from dataactcore.scripts.setupValidationDB import setupValidationDB
from dataactcore.utils.report import getReportPath
from boto.s3.key import Key
from dataactcore.aws.s3UrlHandler import s3UrlHandler
from dataactcore.models.baseInterface import BaseInterface
from dataactcore.models.jobModels import Job, Submission
from dataactcore.models.validationModels import FileColumn
from dataactcore.models.errorModels import File
from dataactcore.config import CONFIG_SERVICES, CONFIG_BROKER, CONFIG_DB
from dataactcore.scripts.databaseSetup import createDatabase, runMigrations
import dataactcore.config

class BaseTestValidator(unittest.TestCase):
    """ Test login, logout, and session handling """

    @classmethod
    def setUpClass(cls):
        """Set up resources to be shared within a test class"""
        #TODO: refactor into a pytest class fixtures and inject as necessary
        # Prevent interface being reused from last suite
        BaseInterface.interfaces = None
        # update application's db config options so unittests
        # run against test databases
        suite = cls.__name__.lower()
        config = dataactcore.config.CONFIG_DB
        cls.num = randint(1, 9999)
        config['db_name'] = 'unittest{}_{}_data_broker'.format(
            cls.num, suite)
        dataactcore.config.CONFIG_DB = config
        createDatabase(CONFIG_DB['db_name'])
        runMigrations()

        app = createApp()
        app.config['TESTING'] = True
        cls.app = TestApp(app)

        # Allow us to augment default test failure msg w/ more detail
        cls.longMessage = True
        # Upload files to S3 (False = skip re-uploading on subsequent runs)
        cls.uploadFiles = True
        # Run tests for local broker or not
        cls.local = CONFIG_BROKER['local']
        # This needs to be set to the local directory for error reports if local is True
        cls.local_file_directory = CONFIG_SERVICES['error_report_path']

        # drop and re-create test job db/tables
        setupJobTrackerDB()
        # drop and re-create test error db/tables
        setupErrorDB()
        # drop and re-create test validation db
        setupValidationDB()

        cls.interfaces = InterfaceHolder()
        cls.jobTracker = cls.interfaces.jobDb
        cls.stagingDb = cls.interfaces.stagingDb
        cls.errorInterface = cls.interfaces.errorDb
        cls.validationDb = cls.interfaces.validationDb
        cls.userId = 1
        # constants to use for default submission start and end dates
        cls.SUBMISSION_START_DEFAULT = datetime(2015, 10, 1)
        cls.SUBMISSION_END_DEFAULT = datetime(2015, 10, 31)

    def setUp(self):
        """Set up broker unit tests."""
        self.interfaces = InterfaceHolder()

    @classmethod
    def tearDownClass(cls):
        """Tear down class-level resources."""
        cls.interfaces.close()
        dropDatabase(CONFIG_DB['db_name'])

    def tearDown(self):
        """Tear down broker unit tests."""

    def assertFileSizeAppxy(self, size, *suffix):
        """Locate a file on the file system and verify that its size is within
        a range (5 bytes on either side). File sizes may vary due to line
        endings, submission id size, etc.

        :param suffix: list of path components to append to
            self.local_file_directory
        """
        path = os.path.join(self.local_file_directory, *suffix)
        self.assertTrue(os.path.exists(path),
                        "Expecting {} to exist".format(path))
        actualSize = os.path.getsize(path)
        self.assertGreater(actualSize, size - 5)
        self.assertLess(actualSize, size + 5)

    def run_test(self, jobId, statusId, statusName, fileSize, stagingRows,
                 errorStatus, numErrors, numWarnings = 0, warningFileSize = None):
        """ Runs a validation test

        Args:
            jobId: ID of job for this validation
            statusId: Expected HTTP status code for this test
            statusName: Expected status in job tracker, False if job should not exist
            fileSize: Expected file size of error report, False if error report should not exist
            stagingRows: Expected number of rows in validation db staging tables. False if no rows are expected
            errorStatus: Expected status in file table of error DB, False if file object should not exist
            numErrors: Expected number of errors
            rowErrorsPresent: Checks flag for whether row errors occurred, None to skip the check

        Returns:

        """
        with createApp().app_context():
            sess = GlobalDB.db().session

            response = self.validateJob(jobId)
            self.assertEqual(response.status_code, statusId, str(self.getResponseInfo(response)))

            # get the job from db
            job = sess.query(Job).filter(Job.job_id == jobId).one()
            if statusName is not False:
                self.assertEqual(job.job_status_id, JOB_STATUS_DICT[statusName])

            self.assertEqual(
                response.headers.get("Content-Type"), "application/json")

            # Check valid row count for this job
            if stagingRows is not False:
                self.assertEqual(job.number_of_rows_valid, stagingRows)

            if errorStatus is not False:
                self.assertEqual(
                    sess.query(File).filter(File.job_id == jobId).one().file_status_id,
                    FILE_STATUS_DICT[errorStatus]
                )
                self.assertEqual(checkNumberOfErrorsByJobId(jobId, 'fatal'), numErrors)
                self.assertEqual(checkNumberOfErrorsByJobId(jobId, 'warning'), numWarnings)

            if fileSize is not False:
                reportPath = getReportPath(job, 'error')
                if self.local:
                    self.assertFileSizeAppxy(fileSize, reportPath)
                else:
                    self.assertGreater(s3UrlHandler.getFileSize(
                        'errors/{}'.format(reportPath)), fileSize - 5)
                    self.assertLess(s3UrlHandler.getFileSize(
                        'errors/{}'.format(reportPath)), fileSize + 5)

            if warningFileSize is not None and warningFileSize is not False:
                reportPath = getReportPath(job, 'warning')
                if self.local:
                    self.assertFileSizeAppxy(warningFileSize, reportPath)
                else:
                    self.assertGreater(s3UrlHandler.getFileSize(
                        'errors/{}'.format(reportPath)), warningFileSize - 5)
                    self.assertLess(s3UrlHandler.getFileSize(
                        'errors/{}'.format(reportPath)), warningFileSize + 5)

        return response

    def validateJob(self, jobId):
        """ Send request to validate specified job """
        postJson = {"job_id": jobId}
        response = self.app.post_json('/validate/', postJson, expect_errors=True)
        return response

<<<<<<< HEAD
    def waitOnJob(self, jobTracker, jobId, status, useThreads):
        """Wait until job gets set to the correct status in job tracker, this is done to wait for validation to complete when running tests."""
        currentID = jobTracker.getJobStatusId("running")
        targetStatus = jobTracker.getJobStatusId(status)
        if useThreads:
            while jobTracker.getJobStatus(jobId) == currentID:
                time.sleep(1)
            self.assertEqual(targetStatus, jobTracker.getJobStatus(jobId))
        else:
            self.assertEqual(targetStatus, jobTracker.getJobStatus(jobId))
            return

    @classmethod
    def insertSubmission(cls, sess, userId, reporting_end_date=None):
        """Insert submission and return id."""
        reporting_start_date = cls.SUBMISSION_START_DEFAULT
        if reporting_end_date is None:
            reporting_end_date = cls.SUBMISSION_END_DEFAULT
        sub = Submission(
            datetime_utc=datetime.utcnow(),
            user_id=userId,
            reporting_start_date=reporting_start_date,
            reporting_end_date=reporting_end_date)
        sess.add(sub)
        sess.commit()
=======
    @staticmethod
    def addJob(status, jobType, submissionId, s3Filename, fileType, session):
        """ Create a job model and add it to the session """
        job = Job(job_status_id=status, job_type_id=jobType,
            submission_id=submissionId, filename=s3Filename, file_type_id=fileType)
        session.add(job)
        session.commit()
        return job

    @staticmethod
    def insertSubmission(jobTracker, userId, endDate = None):
        """Insert submission into job tracker and return submission ID"""
        if endDate is None:
            sub = Submission(datetime_utc=datetime.utcnow(), user_id=userId, reporting_start_date = datetime(2015,10,1), reporting_end_date = datetime(2015,10,31))
        else:
            sub = Submission(datetime_utc=datetime.utcnow(), user_id=userId, reporting_start_date = datetime(2015,10,1), reporting_end_date = endDate)
        jobTracker.session.add(sub)
        jobTracker.session.commit()
>>>>>>> 44a2a7a6
        return sub.submission_id

    @classmethod
    def uploadFile(cls, filename, user):
        """ Upload file to S3 and return S3 filename"""
        if len(filename.strip()) == 0:
            return ""

        bucketName = CONFIG_BROKER['aws_bucket']
        regionName = CONFIG_BROKER['aws_region']

        fullPath = os.path.join(CONFIG_BROKER['path'], "tests", "integration", "data", filename)

        if cls.local:
            # Local version just stores full path in job tracker
            return fullPath
        else:
            # Create file names for S3
            s3FileName = str(user) + "/" + filename

            if(cls.uploadFiles) :
                # Use boto to put files on S3
                s3conn = boto.s3.connect_to_region(regionName)
                key = Key(s3conn.get_bucket(bucketName))
                key.key = s3FileName
                bytesWritten = key.set_contents_from_filename(fullPath)

                assert(bytesWritten > 0)
            return s3FileName

    def getResponseInfo(self, response):
        """ Format response object in readable form """
        info = 'status_code: {}'.format(response.status_code)
        if response.content_type.endswith(('+json', '/json')):
            json = response.json
            if 'errorType' in json:
                info = '{}{}errorType: {}'.format(info, os.linesep, json['errorType'])
            if 'message' in json:
                info = '{}{}message: {}'.format(info, os.linesep, json['message'])
            if 'trace' in json:
                info = '{}{}trace: {}'.format(info, os.linesep, json['trace'])
            if 'wrappedType' in json:
                info = '{}{}wrappedType: {}'.format(info, os.linesep, json['wrappedType'])
            if 'wrappedMessage' in json:
                info = '{}{}wrappedMessage: {}'.format(info, os.linesep, json['wrappedMessage'])
        else:
            info = '{}{}{}'.format(info, os.linesep, response.body)
        return info<|MERGE_RESOLUTION|>--- conflicted
+++ resolved
@@ -1,9 +1,12 @@
 import unittest
 from datetime import datetime
 import os
+from random import randint
+
 import boto.s3
-from random import randint
 from webtest import TestApp
+from boto.s3.key import Key
+
 from dataactvalidator.app import createApp
 from dataactcore.interfaces.function_bag import checkNumberOfErrorsByJobId
 from dataactcore.interfaces.db import GlobalDB
@@ -14,15 +17,14 @@
 from dataactcore.scripts.setupErrorDB import setupErrorDB
 from dataactcore.scripts.setupValidationDB import setupValidationDB
 from dataactcore.utils.report import getReportPath
-from boto.s3.key import Key
 from dataactcore.aws.s3UrlHandler import s3UrlHandler
 from dataactcore.models.baseInterface import BaseInterface
 from dataactcore.models.jobModels import Job, Submission
-from dataactcore.models.validationModels import FileColumn
 from dataactcore.models.errorModels import File
 from dataactcore.config import CONFIG_SERVICES, CONFIG_BROKER, CONFIG_DB
 from dataactcore.scripts.databaseSetup import createDatabase, runMigrations
 import dataactcore.config
+
 
 class BaseTestValidator(unittest.TestCase):
     """ Test login, logout, and session handling """
@@ -173,19 +175,6 @@
         response = self.app.post_json('/validate/', postJson, expect_errors=True)
         return response
 
-<<<<<<< HEAD
-    def waitOnJob(self, jobTracker, jobId, status, useThreads):
-        """Wait until job gets set to the correct status in job tracker, this is done to wait for validation to complete when running tests."""
-        currentID = jobTracker.getJobStatusId("running")
-        targetStatus = jobTracker.getJobStatusId(status)
-        if useThreads:
-            while jobTracker.getJobStatus(jobId) == currentID:
-                time.sleep(1)
-            self.assertEqual(targetStatus, jobTracker.getJobStatus(jobId))
-        else:
-            self.assertEqual(targetStatus, jobTracker.getJobStatus(jobId))
-            return
-
     @classmethod
     def insertSubmission(cls, sess, userId, reporting_end_date=None):
         """Insert submission and return id."""
@@ -199,26 +188,6 @@
             reporting_end_date=reporting_end_date)
         sess.add(sub)
         sess.commit()
-=======
-    @staticmethod
-    def addJob(status, jobType, submissionId, s3Filename, fileType, session):
-        """ Create a job model and add it to the session """
-        job = Job(job_status_id=status, job_type_id=jobType,
-            submission_id=submissionId, filename=s3Filename, file_type_id=fileType)
-        session.add(job)
-        session.commit()
-        return job
-
-    @staticmethod
-    def insertSubmission(jobTracker, userId, endDate = None):
-        """Insert submission into job tracker and return submission ID"""
-        if endDate is None:
-            sub = Submission(datetime_utc=datetime.utcnow(), user_id=userId, reporting_start_date = datetime(2015,10,1), reporting_end_date = datetime(2015,10,31))
-        else:
-            sub = Submission(datetime_utc=datetime.utcnow(), user_id=userId, reporting_start_date = datetime(2015,10,1), reporting_end_date = endDate)
-        jobTracker.session.add(sub)
-        jobTracker.session.commit()
->>>>>>> 44a2a7a6
         return sub.submission_id
 
     @classmethod
