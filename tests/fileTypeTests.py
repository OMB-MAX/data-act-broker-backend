--- conflicted
+++ resolved
@@ -164,11 +164,7 @@
         self.waitOnJob(self.interfaces.jobDb, crossId, "finished", self.useThreads)
         # Check that cross file validation report exists and is the right size
         jobTracker = self.interfaces.jobDb
-<<<<<<< HEAD
-        fileSize = 423
-=======
-        fileSize = 1639
->>>>>>> be81bf96
+        fileSize = 1668
         reportPath = jobTracker.getCrossFileReportPath(jobTracker.getSubmissionId(crossId))
         if self.local:
             path = "".join(
