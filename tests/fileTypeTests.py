from __future__ import print_function
import os
from os.path import join
from dataactcore.aws.s3UrlHandler import s3UrlHandler
from dataactcore.models.domainModels import TASLookup
from dataactcore.models.stagingModels import AwardFinancial
from dataactcore.config import CONFIG_BROKER
from dataactvalidator.filestreaming.sqlLoader import SQLLoader
from dataactvalidator.filestreaming.schemaLoader import SchemaLoader
from dataactvalidator.filestreaming.loadFile import loadDomainValues
from dataactvalidator.scripts.loadTas import loadTas
from baseTestValidator import BaseTestValidator
import unittest

class FileTypeTests(BaseTestValidator):

    @classmethod
    def setUpClass(cls):
        """Set up class-wide resources."""
        super(FileTypeTests, cls).setUpClass()
        #TODO: refactor into a pytest fixture

        user = cls.userId
        # TODO: get rid of this flag once we're using a tempdb for test fixtures
        force_tas_load = False

        # Upload needed files to S3
        s3FileNameValid = cls.uploadFile("appropValid.csv", user)
        s3FileNameMixed = cls.uploadFile("appropMixed.csv", user)
        s3FileNameProgramValid = cls.uploadFile("programActivityValid.csv", user)
        s3FileNameProgramMixed = cls.uploadFile("programActivityMixed.csv", user)
        s3FileNameAwardFinValid = cls.uploadFile("awardFinancialValid.csv", user)
        s3FileNameAwardFinMixed = cls.uploadFile("awardFinancialMixed.csv", user)
        s3FileNameAwardValid = cls.uploadFile("awardValid.csv", user)
        s3FileNameAwardMixed = cls.uploadFile("awardMixed.csv", user)
        s3FileNameAwardMixedDelimiter = cls.uploadFile("awardMixedDelimiter.csv", user)
        s3FileNameCrossAwardFin = cls.uploadFile("cross_file_C.csv", user)
        s3FileNameCrossAward = cls.uploadFile("cross_file_D2.csv", user)
        s3FileNameCrossApprop = cls.uploadFile("cross_file_A.csv", user)
        s3FileNameCrossPgmAct = cls.uploadFile("cross_file_B.csv", user)

        # Create submissions and get IDs back
        submissionIDs = {}
        for i in range(0, 12):
            submissionIDs[i] = cls.insertSubmission(cls.jobTracker, user)

        # Create jobs
        jobDb = cls.jobTracker
        jobInfoList = {
            "valid": [str(jobDb.getJobStatusId("ready")), str(jobDb.getJobTypeId("csv_record_validation")), str(submissionIDs[1]), s3FileNameValid, 3],
            "mixed": [str(jobDb.getJobStatusId("ready")), str(jobDb.getJobTypeId("csv_record_validation")), str(submissionIDs[2]), s3FileNameMixed, 3],
            "programValid": [str(jobDb.getJobStatusId("ready")), str(jobDb.getJobTypeId("csv_record_validation")), str(submissionIDs[4]), s3FileNameProgramValid, 4],
            "programMixed": [str(jobDb.getJobStatusId("ready")), str(jobDb.getJobTypeId("csv_record_validation")), str(submissionIDs[5]), s3FileNameProgramMixed, 4],
            "awardFinValid": [str(jobDb.getJobStatusId("ready")), str(jobDb.getJobTypeId("csv_record_validation")), str(submissionIDs[6]), s3FileNameAwardFinValid, 2],
            "awardFinMixed": [str(jobDb.getJobStatusId("ready")), str(jobDb.getJobTypeId("csv_record_validation")), str(submissionIDs[7]), s3FileNameAwardFinMixed, 2],
            "awardValid": [str(jobDb.getJobStatusId("ready")), str(jobDb.getJobTypeId("csv_record_validation")), str(submissionIDs[8]), s3FileNameAwardValid, 1],
            "awardMixed": [str(jobDb.getJobStatusId("ready")), str(jobDb.getJobTypeId("csv_record_validation")), str(submissionIDs[9]), s3FileNameAwardMixed, 1],
            "awardMixedDelimiter": [str(jobDb.getJobStatusId("ready")), str(jobDb.getJobTypeId("csv_record_validation")), str(submissionIDs[10]), s3FileNameAwardMixedDelimiter, 1],
            "crossApprop": [str(jobDb.getJobStatusId("ready")), str(jobDb.getJobTypeId("csv_record_validation")), str(submissionIDs[11]), s3FileNameCrossApprop, 3],
            "crossPgmAct": [str(jobDb.getJobStatusId("ready")), str(jobDb.getJobTypeId("csv_record_validation")), str(submissionIDs[11]), s3FileNameCrossPgmAct, 4],
            "crossAwardFin": [str(jobDb.getJobStatusId("ready")), str(jobDb.getJobTypeId("csv_record_validation")), str(submissionIDs[11]), s3FileNameCrossAwardFin, 2],
            "crossAward": [str(jobDb.getJobStatusId("ready")), str(jobDb.getJobTypeId("csv_record_validation")), str(submissionIDs[11]), s3FileNameCrossAward, 1],
            "crossFile": [str(jobDb.getJobStatusId("ready")), str(jobDb.getJobTypeId("validation")), str(submissionIDs[11]), None, None]
        }

        jobIdDict = {}
        for key in jobInfoList:
            jobInfo = jobInfoList[key]  # Done this way to be compatible with python 2 and 3
            jobInfo.append(jobDb.session)
            job = cls.addJob(*jobInfo)
            jobId = job.job_id
            jobIdDict[key] = jobId
            print("".join([str(key),": ",str(cls.jobTracker.getSubmissionId(jobId)), ", "]), end = "")

        # Load fields and rules
        FileTypeTests.load_definitions(cls.interfaces, force_tas_load)

        cls.jobIdDict = jobIdDict

    @staticmethod
    def load_definitions(interfaces, force_tas_load):
        """Load file definitions."""
        SchemaLoader.loadAllFromPath(join(CONFIG_BROKER["path"],"dataactvalidator","config"))
        SQLLoader.loadSql("sqlRules.csv")
        # Load domain values tables
        loadDomainValues(join(CONFIG_BROKER["path"],"dataactvalidator","config"),join(CONFIG_BROKER["path"],"tests","sf_133.csv"))
        if (interfaces.validationDb.session.query(TASLookup).count() == 0
                or force_tas_load):
            # TAS table is empty, load it
            loadTas(tasFile="all_tas_betc.csv", dropIdx=False)

    def test_approp_valid(self):
        """Test valid job."""
        jobId = self.jobIdDict["valid"]
        self.passed = self.run_test(
            jobId, 200, "finished", 63, 10, "complete", 0, False)

    def test_approp_mixed(self):
        """Test mixed job with some rows failing."""
        jobId = self.jobIdDict["mixed"]
        self.passed = self.run_test(
            jobId, 200, "finished", 7024, 4, "complete", 50, True)

    def test_program_valid(self):
        """Test valid job."""
        jobId = self.jobIdDict["programValid"]
        self.passed = self.run_test(
            jobId, 200, "finished", 63, 10, "complete", 0, False)

    def test_program_mixed(self):
        """Test mixed job with some rows failing."""
        jobId = self.jobIdDict["programMixed"]
        self.passed = self.run_test(
            jobId, 200, "finished", 20998, 4, "complete", 118, True)

    def test_award_fin_valid(self):
        """Test valid job."""
        jobId = self.jobIdDict["awardFinValid"]
        self.passed = self.run_test(
            jobId, 200, "finished", 63, 11, "complete", 0, False)

    def test_award_fin_mixed(self):
        """Test mixed job with some rows failing."""
        jobId = self.jobIdDict["awardFinMixed"]
        self.passed = self.run_test(
<<<<<<< HEAD
            jobId, 200, "finished", 17206, 5, "complete", 87, True)
        # Test that whitespace is converted to null
        rowThree = self.interfaces.validationDb.session.query(AwardFinancial).filter(AwardFinancial.row_number == 3).filter(AwardFinancial.submission_id == self.interfaces.jobDb.getSubmissionId(jobId)).first()
        self.assertIsNone(rowThree.agencyidentifier)
        self.assertIsNone(rowThree.parentawardid)
        # And commas removed for numeric
        rowThirteen = self.interfaces.validationDb.session.query(AwardFinancial).filter(AwardFinancial.row_number == 13).filter(AwardFinancial.submission_id == self.interfaces.jobDb.getSubmissionId(jobId)).first()
        self.assertEqual(rowThirteen.deobligationsrecoveriesrefundsofprioryearbyaward_cpe,26000)
=======
            jobId, 200, "finished", 13397, 5, "complete", 77, True)
>>>>>>> b1759234

    def test_award_valid(self):
        """Test valid job."""
        jobId = self.jobIdDict["awardValid"]
        self.passed = self.run_test(
            jobId, 200, "finished", 63, 10, "complete", 0, False)

    def test_award_mixed(self):
        """Test mixed job with some rows failing."""
        jobId = self.jobIdDict["awardMixed"]
        self.passed = self.run_test(
            jobId, 200, "finished", 3245, 5, "complete", 40, True)

    def test_award_mixed_delimiter(self):
        """Test mixed job with mixed delimiter"""
        jobId = self.jobIdDict["awardMixedDelimiter"]
        self.passed = self.run_test(
            jobId, 400, "invalid", False, False, "header_error", 0, False)

    def test_cross_file(self):
        crossId = self.jobIdDict["crossFile"]
        # Run jobs for A, B, C, and D2, then cross file validation job
        awardFinResponse = self.validateJob(self.jobIdDict["crossAwardFin"],self.useThreads)
        self.assertEqual(awardFinResponse.status_code, 200, msg=str(awardFinResponse.json))
        awardResponse = self.validateJob(self.jobIdDict["crossAward"],self.useThreads)
        self.assertEqual(awardResponse.status_code, 200, msg=str(awardResponse.json))
        appropResponse = self.validateJob(self.jobIdDict["crossApprop"], self.useThreads)
        self.assertEqual(appropResponse.status_code, 200, msg=str(appropResponse.json))
        pgmActResponse = self.validateJob(self.jobIdDict["crossPgmAct"], self.useThreads)
        self.assertEqual(pgmActResponse.status_code, 200, msg=str(pgmActResponse.json))
        crossFileResponse = self.validateJob(crossId, self.useThreads)
        self.assertEqual(crossFileResponse.status_code, 200, msg=str(crossFileResponse.json))

        # Check number of cross file validation errors in DB for this job
        self.assertEqual(self.interfaces.errorDb.checkNumberOfErrorsByJobId(crossId), 5)
        # Check cross file job complete
        self.waitOnJob(self.interfaces.jobDb, crossId, "finished", self.useThreads)
        # Check that cross file validation report exists and is the right size
        jobTracker = self.interfaces.jobDb
        fileSize = 1608
        reportPath = jobTracker.getCrossFileReportPath(jobTracker.getSubmissionId(crossId))
        if self.local:
            path = "".join(
                [self.local_file_directory,reportPath])
            self.assertGreater(os.path.getsize(path), fileSize - 5)
            self.assertLess(os.path.getsize(path), fileSize + 5)
        else:
            self.assertGreater(s3UrlHandler.getFileSize(
                "errors/"+reportPath), fileSize - 5)
            self.assertLess(s3UrlHandler.getFileSize(
                "errors/"+reportPath), fileSize + 5)

if __name__ == '__main__':
    unittest.main()<|MERGE_RESOLUTION|>--- conflicted
+++ resolved
@@ -123,8 +123,7 @@
         """Test mixed job with some rows failing."""
         jobId = self.jobIdDict["awardFinMixed"]
         self.passed = self.run_test(
-<<<<<<< HEAD
-            jobId, 200, "finished", 17206, 5, "complete", 87, True)
+            jobId, 200, "finished", 17206, 5, "complete", 77, True)
         # Test that whitespace is converted to null
         rowThree = self.interfaces.validationDb.session.query(AwardFinancial).filter(AwardFinancial.row_number == 3).filter(AwardFinancial.submission_id == self.interfaces.jobDb.getSubmissionId(jobId)).first()
         self.assertIsNone(rowThree.agencyidentifier)
@@ -132,9 +131,6 @@
         # And commas removed for numeric
         rowThirteen = self.interfaces.validationDb.session.query(AwardFinancial).filter(AwardFinancial.row_number == 13).filter(AwardFinancial.submission_id == self.interfaces.jobDb.getSubmissionId(jobId)).first()
         self.assertEqual(rowThirteen.deobligationsrecoveriesrefundsofprioryearbyaward_cpe,26000)
-=======
-            jobId, 200, "finished", 13397, 5, "complete", 77, True)
->>>>>>> b1759234
 
     def test_award_valid(self):
         """Test valid job."""
