--- conflicted
+++ resolved
@@ -46,11 +46,7 @@
 
         # Create submissions and get IDs back
         submissionIDs = {}
-<<<<<<< HEAD
         for i in range(0, 16):
-=======
-        for i in range(0, 11):
->>>>>>> 8d808ec6
             submissionIDs[i] = cls.insertSubmission(cls.jobTracker, user)
         # Submission 12 will be second quarter
         submissionIDs[11] = cls.insertSubmission(cls.jobTracker, user, datetime(2015,3,15))
