from dataactcore.scripts.databaseSetup import runCommands
from dataactvalidator.models.validationModels import TASLookup
from dataactvalidator.interfaces.validatorStagingInterface import ValidatorStagingInterface
from dataactvalidator.filestreaming.schemaLoader import SchemaLoader
from dataactvalidator.scripts.tasSetup import loadTAS
<<<<<<< HEAD
from testUtils import TestUtils


class FileTypeTests(unittest.TestCase):

    TABLE_POPULATED = False
    FORCE_TAS_LOAD = False # If true, forces TAS to reload even when table is populated
    DROP_TABLES = False # If true, tries to drop existing staging tables before running tests
    JOB_ID_FILE = "appropJobIds.json"
    jobIdDict = {}

    def __init__(self, methodName,interfaces):
        """ Run scripts to clear the job tables and populate with a defined test set """
        super(FileTypeTests, self).__init__(methodName=methodName)
        self.methodName = methodName

        self.jobTracker = interfaces.jobDb
        self.interfaces = interfaces
        if not self.TABLE_POPULATED:
            print("Defining jobs")
            # Last job number
            lastJob = 100

            # Create staging database
            runCommands(ValidatorStagingInterface.getCredDict(), [], "staging")
            self.stagingDb = interfaces.stagingDb
            self.jobDb = interfaces.jobDb

            # Define user
            user = 1
            # Upload needed files to S3

            s3FileNameValid = TestUtils.uploadFile("appropValid.csv", user)
            s3FileNameMixed = TestUtils.uploadFile("appropMixed.csv", user)
            s3FileNameProgramValid = TestUtils.uploadFile("programActivityValid.csv", user)
            s3FileNameProgramMixed = TestUtils.uploadFile("programActivityMixed.csv", user)
            s3FileNameAwardFinValid = TestUtils.uploadFile("awardFinancialValid.csv", user)
            s3FileNameAwardFinMixed = TestUtils.uploadFile("awardFinancialMixed.csv", user)
            s3FileNameAwardValid = TestUtils.uploadFile("awardValid.csv", user)
            s3FileNameAwardMixed = TestUtils.uploadFile("awardMixed.csv", user)

            # Create submissions and get IDs back
            submissionIDs = {}
            for i in range(1,10):
                submissionIDs[i] = TestUtils.insertSubmission(self.jobTracker)

            # Create jobs
            jobInfoList = {"valid":[str(self.jobDb.getStatusId("ready")), str(self.jobDb.getTypeId("csv_record_validation")), str(submissionIDs[1]), s3FileNameValid, 3],
                       "mixed":[str(self.jobDb.getStatusId("ready")), str(self.jobDb.getTypeId("csv_record_validation")), str(submissionIDs[2]), s3FileNameMixed, 3],
                       "programValid":[str(self.jobDb.getStatusId("ready")), str(self.jobDb.getTypeId("csv_record_validation")), str(submissionIDs[4]), s3FileNameProgramValid, 4],
                       "programMixed":[str(self.jobDb.getStatusId("ready")), str(self.jobDb.getTypeId("csv_record_validation")), str(submissionIDs[5]), s3FileNameProgramMixed, 4],
                       "awardFinValid":[str(self.jobDb.getStatusId("ready")), str(self.jobDb.getTypeId("csv_record_validation")), str(submissionIDs[6]), s3FileNameAwardFinValid, 2],
                       "awardFinMixed":[str(self.jobDb.getStatusId("ready")), str(self.jobDb.getTypeId("csv_record_validation")), str(submissionIDs[7]), s3FileNameAwardFinMixed, 2],
                       "awardValid":[str(self.jobDb.getStatusId("ready")), str(self.jobDb.getTypeId("csv_record_validation")), str(submissionIDs[8]), s3FileNameAwardValid, 1],
                       "awardMixed":[str(self.jobDb.getStatusId("ready")), str(self.jobDb.getTypeId("csv_record_validation")), str(submissionIDs[9]), s3FileNameAwardMixed, 1]}

            self.jobIdDict = {}
            self.subIdDict = {}
            for key in jobInfoList:
                jobInfo = jobInfoList[key] # Done this way to be compatible with python 2 and 3
                jobInfo.append(self.jobTracker.session)
                job = TestUtils.addJob(*jobInfo)
                jobId = job.job_id
                self.jobIdDict[key] = jobId
                self.subIdDict[key] = self.jobTracker.getSubmissionId(jobId)

            # Save jobIdDict to file
            print(self.subIdDict)
            open(self.JOB_ID_FILE,"w").write(json.dumps(self.jobIdDict))

            # Load fields and rules
            print("Loading definitions")
            self.load_definitions(self.interfaces)

            if(self.DROP_TABLES):
                # Remove existing tables from staging if they exist
                for jobId in self.jobIdDict.values():
                    try:
                        self.stagingDb.dropTable("job"+str(jobId))
                    except Exception as e:
                        # Failed to drop table
                        print(str(e))
                        # Close and replace session
                        self.stagingDb.session.close()
                        self.stagingDb.session = self.stagingDb.Session()

            FileTypeTests.TABLE_POPULATED = True
        else:
            self.stagingDb = self.interfaces.stagingDb
            # Read job ID dict from file
            self.jobIdDict = json.loads(open(self.JOB_ID_FILE,"r").read())

    @staticmethod
    def load_definitions(interfaces):
        SchemaLoader.loadFields("appropriations","../dataactvalidator/config/appropFields.csv")
        SchemaLoader.loadFields("program_activity","../dataactvalidator/config/programActivityFields.csv")
        SchemaLoader.loadFields("award_financial","../dataactvalidator/config/awardFinancialFields.csv")
        SchemaLoader.loadFields("award","../dataactvalidator/config/awardFields.csv")
        SchemaLoader.loadRules("appropriations","../dataactvalidator/config/appropRules.csv")
        SchemaLoader.loadRules("program_activity","../dataactvalidator/config/programActivityRules.csv")
        SchemaLoader.loadRules("award_financial","../dataactvalidator/config/awardFinancialRules.csv")
        if(interfaces.validationDb.session.query(TASLookup).count() == 0 or FileTypeTests.FORCE_TAS_LOAD):
=======
from baseTest import BaseTest
import unittest

class FileTypeTests(BaseTest):

    @classmethod
    def setUpClass(cls):
        """Set up class-wide resources."""
        super(FileTypeTests, cls).setUpClass()
        #TODO: refactor into a pytest fixture

        user = cls.userId
        # TODO: get rid of this flag once we're using a tempdb for test fixtures
        force_tas_load = False

        # Create staging database
        runCommands(ValidatorStagingInterface.getCredDict(), [], "staging")

        # Upload needed files to S3
        s3FileNameValid = cls.uploadFile("appropValid.csv", user)
        s3FileNameMixed = cls.uploadFile("appropMixed.csv", user)
        s3FileNameTas = cls.uploadFile("tasMixed.csv", user)
        s3FileNameProgramValid = cls.uploadFile("programActivityValid.csv", user)
        s3FileNameProgramMixed = cls.uploadFile("programActivityMixed.csv", user)
        s3FileNameAwardFinValid = cls.uploadFile("awardFinancialValid.csv", user)
        s3FileNameAwardFinMixed = cls.uploadFile("awardFinancialMixed.csv", user)
        s3FileNameAwardValid = cls.uploadFile("awardValid.csv", user)
        s3FileNameAwardMixed = cls.uploadFile("awardMixed.csv", user)

        # Create submissions and get IDs back
        submissionIDs = {}
        for i in range(0, 10):
            submissionIDs[i] = cls.insertSubmission(cls.jobTracker, user)

        # Create jobs
        jobDb = cls.jobTracker
        jobInfoList = {
            "valid": [str(jobDb.getStatusId("ready")), str(jobDb.getTypeId("csv_record_validation")), str(submissionIDs[1]), s3FileNameValid, 3],
            "mixed": [str(jobDb.getStatusId("ready")), str(jobDb.getTypeId("csv_record_validation")), str(submissionIDs[2]), s3FileNameMixed, 3],
            "tas": [str(jobDb.getStatusId("ready")), str(jobDb.getTypeId("csv_record_validation")), str(submissionIDs[3]), s3FileNameTas, 3],
            "programValid": [str(jobDb.getStatusId("ready")), str(jobDb.getTypeId("csv_record_validation")), str(submissionIDs[4]), s3FileNameProgramValid, 4],
            "programMixed": [str(jobDb.getStatusId("ready")), str(jobDb.getTypeId("csv_record_validation")), str(submissionIDs[5]), s3FileNameProgramMixed, 4],
            "awardFinValid": [str(jobDb.getStatusId("ready")), str(jobDb.getTypeId("csv_record_validation")), str(submissionIDs[6]), s3FileNameAwardFinValid, 2],
            "awardFinMixed": [str(jobDb.getStatusId("ready")), str(jobDb.getTypeId("csv_record_validation")), str(submissionIDs[7]), s3FileNameAwardFinMixed, 2],
            "awardValid": [str(jobDb.getStatusId("ready")), str(jobDb.getTypeId("csv_record_validation")), str(submissionIDs[8]), s3FileNameAwardValid, 1],
            "awardMixed": [str(jobDb.getStatusId("ready")), str(jobDb.getTypeId("csv_record_validation")), str(submissionIDs[9]), s3FileNameAwardMixed, 1]
        }

        jobIdDict = {}
        for key in jobInfoList:
            jobInfo = jobInfoList[key]  # Done this way to be compatible with python 2 and 3
            jobInfo.append(jobDb.session)
            job = cls.addJob(*jobInfo)
            jobId = job.job_id
            jobIdDict[key] = jobId

        # Load fields and rules
        FileTypeTests.load_definitions(cls.interfaces, force_tas_load)

        # Remove existing tables from staging if they exist
        for jobId in jobIdDict.values():
            try:
                cls.stagingDb.dropTable("job{}".format(jobId))
            except Exception as e:
                # Close and replace session
                cls.stagingDb.session.close()
                cls.stagingDb.session = cls.stagingDb.Session()

        cls.jobIdDict = jobIdDict

    @staticmethod
    def load_definitions(interfaces, force_tas_load):
        """Load file definitions."""
        # TODO: introduce flexibility re: test file location
        SchemaLoader.loadFields("appropriations", "appropriationsFields.csv")
        SchemaLoader.loadRules("appropriations", "appropriationsRules.csv")
        SchemaLoader.loadFields("program_activity", "programActivityFields.csv")
        SchemaLoader.loadFields("award_financial", "awardFinancialFields.csv")
        SchemaLoader.loadFields("award", "awardFields.csv")
        if (interfaces.validationDb.session.query(TASLookup).count() == 0
                or force_tas_load):
>>>>>>> 84755fdb
            # TAS table is empty, load it
            loadTAS("all_tas_betc.csv")

    def test_approp_valid(self):
        """Test valid job."""
        jobId = self.jobIdDict["valid"]
<<<<<<< HEAD
        self.passed = TestUtils.run_test(jobId,200,"finished",52,10,"complete",0,self)
=======
        self.passed = self.run_test(
            jobId, 200, "finished", 52, 20, "complete", 0)
>>>>>>> 84755fdb

    def test_approp_mixed(self):
        """Test mixed job with some rows failing."""
        jobId = self.jobIdDict["mixed"]
<<<<<<< HEAD
        self.passed = TestUtils.run_test(jobId,200,"finished",5510,4,"complete",57,self)
=======
        self.passed = self.run_test(
            jobId, 200, "finished", 5606, 15, "complete", 47)

    def test_tas_mixed(self):
        """Test TAS validation."""
        jobId = self.jobIdDict["tas"]
        self.passed = self.run_test(
            jobId, 200, "finished", 1597, 2, "complete", 5)
>>>>>>> 84755fdb

    def test_program_valid(self):
        """Test valid job."""
        jobId = self.jobIdDict["programValid"]
<<<<<<< HEAD
        self.passed = TestUtils.run_test(jobId,200,"finished",52,10,"complete",0,self)
=======
        self.passed = self.run_test(
            jobId, 200, "finished", 52, 29, "complete", 0)
>>>>>>> 84755fdb

    def test_program_mixed(self):
        """Test mixed job with some rows failing."""
        jobId = self.jobIdDict["programMixed"]
<<<<<<< HEAD
        self.passed = TestUtils.run_test(jobId,200,"finished",7712,4,"complete",77,self)
=======
        self.passed = self.run_test(
            jobId, 200, "finished", 14016, 12, "complete", 121)
>>>>>>> 84755fdb

    def test_award_fin_valid(self):
        """Test valid job."""
        jobId = self.jobIdDict["awardFinValid"]
<<<<<<< HEAD
        self.passed = TestUtils.run_test(jobId,200,"finished",52,10,"complete",0,self)
=======
        self.passed = self.run_test(
            jobId, 200, "finished", 52, 29, "complete", 0)
>>>>>>> 84755fdb

    def test_award_fin_mixed(self):
        """Test mixed job with some rows failing."""
        jobId = self.jobIdDict["awardFinMixed"]
<<<<<<< HEAD
        self.passed = TestUtils.run_test(jobId,200,"finished",7173,4,"complete",71,self)
=======
        self.passed = self.run_test(
            jobId, 200, "finished", 22571, 15, "complete", 178)
>>>>>>> 84755fdb

    def test_award_valid(self):
        """Test valid job."""
        jobId = self.jobIdDict["awardValid"]
<<<<<<< HEAD
        self.passed = TestUtils.run_test(jobId,200,"finished",52,10,"complete",0,self)
=======
        self.passed = self.run_test(
            jobId, 200, "finished", 52, 29, "complete", 0)
>>>>>>> 84755fdb

    def test_award_mixed(self):
        """Test mixed job with some rows failing."""
        jobId = self.jobIdDict["awardMixed"]
<<<<<<< HEAD
        self.passed = TestUtils.run_test(jobId,200,"finished",3185,7,"complete",44,self)

=======
        self.passed = self.run_test(
            jobId, 200, "finished", 38706, 14, "complete", 384)
>>>>>>> 84755fdb

    @classmethod
    def tearDownClass(cls):
        """Tear down class-wide resources."""
        super(FileTypeTests, cls).tearDownClass()
        # TODO: clean up databases

if __name__ == '__main__':
    unittest.main()<|MERGE_RESOLUTION|>--- conflicted
+++ resolved
@@ -3,110 +3,6 @@
 from dataactvalidator.interfaces.validatorStagingInterface import ValidatorStagingInterface
 from dataactvalidator.filestreaming.schemaLoader import SchemaLoader
 from dataactvalidator.scripts.tasSetup import loadTAS
-<<<<<<< HEAD
-from testUtils import TestUtils
-
-
-class FileTypeTests(unittest.TestCase):
-
-    TABLE_POPULATED = False
-    FORCE_TAS_LOAD = False # If true, forces TAS to reload even when table is populated
-    DROP_TABLES = False # If true, tries to drop existing staging tables before running tests
-    JOB_ID_FILE = "appropJobIds.json"
-    jobIdDict = {}
-
-    def __init__(self, methodName,interfaces):
-        """ Run scripts to clear the job tables and populate with a defined test set """
-        super(FileTypeTests, self).__init__(methodName=methodName)
-        self.methodName = methodName
-
-        self.jobTracker = interfaces.jobDb
-        self.interfaces = interfaces
-        if not self.TABLE_POPULATED:
-            print("Defining jobs")
-            # Last job number
-            lastJob = 100
-
-            # Create staging database
-            runCommands(ValidatorStagingInterface.getCredDict(), [], "staging")
-            self.stagingDb = interfaces.stagingDb
-            self.jobDb = interfaces.jobDb
-
-            # Define user
-            user = 1
-            # Upload needed files to S3
-
-            s3FileNameValid = TestUtils.uploadFile("appropValid.csv", user)
-            s3FileNameMixed = TestUtils.uploadFile("appropMixed.csv", user)
-            s3FileNameProgramValid = TestUtils.uploadFile("programActivityValid.csv", user)
-            s3FileNameProgramMixed = TestUtils.uploadFile("programActivityMixed.csv", user)
-            s3FileNameAwardFinValid = TestUtils.uploadFile("awardFinancialValid.csv", user)
-            s3FileNameAwardFinMixed = TestUtils.uploadFile("awardFinancialMixed.csv", user)
-            s3FileNameAwardValid = TestUtils.uploadFile("awardValid.csv", user)
-            s3FileNameAwardMixed = TestUtils.uploadFile("awardMixed.csv", user)
-
-            # Create submissions and get IDs back
-            submissionIDs = {}
-            for i in range(1,10):
-                submissionIDs[i] = TestUtils.insertSubmission(self.jobTracker)
-
-            # Create jobs
-            jobInfoList = {"valid":[str(self.jobDb.getStatusId("ready")), str(self.jobDb.getTypeId("csv_record_validation")), str(submissionIDs[1]), s3FileNameValid, 3],
-                       "mixed":[str(self.jobDb.getStatusId("ready")), str(self.jobDb.getTypeId("csv_record_validation")), str(submissionIDs[2]), s3FileNameMixed, 3],
-                       "programValid":[str(self.jobDb.getStatusId("ready")), str(self.jobDb.getTypeId("csv_record_validation")), str(submissionIDs[4]), s3FileNameProgramValid, 4],
-                       "programMixed":[str(self.jobDb.getStatusId("ready")), str(self.jobDb.getTypeId("csv_record_validation")), str(submissionIDs[5]), s3FileNameProgramMixed, 4],
-                       "awardFinValid":[str(self.jobDb.getStatusId("ready")), str(self.jobDb.getTypeId("csv_record_validation")), str(submissionIDs[6]), s3FileNameAwardFinValid, 2],
-                       "awardFinMixed":[str(self.jobDb.getStatusId("ready")), str(self.jobDb.getTypeId("csv_record_validation")), str(submissionIDs[7]), s3FileNameAwardFinMixed, 2],
-                       "awardValid":[str(self.jobDb.getStatusId("ready")), str(self.jobDb.getTypeId("csv_record_validation")), str(submissionIDs[8]), s3FileNameAwardValid, 1],
-                       "awardMixed":[str(self.jobDb.getStatusId("ready")), str(self.jobDb.getTypeId("csv_record_validation")), str(submissionIDs[9]), s3FileNameAwardMixed, 1]}
-
-            self.jobIdDict = {}
-            self.subIdDict = {}
-            for key in jobInfoList:
-                jobInfo = jobInfoList[key] # Done this way to be compatible with python 2 and 3
-                jobInfo.append(self.jobTracker.session)
-                job = TestUtils.addJob(*jobInfo)
-                jobId = job.job_id
-                self.jobIdDict[key] = jobId
-                self.subIdDict[key] = self.jobTracker.getSubmissionId(jobId)
-
-            # Save jobIdDict to file
-            print(self.subIdDict)
-            open(self.JOB_ID_FILE,"w").write(json.dumps(self.jobIdDict))
-
-            # Load fields and rules
-            print("Loading definitions")
-            self.load_definitions(self.interfaces)
-
-            if(self.DROP_TABLES):
-                # Remove existing tables from staging if they exist
-                for jobId in self.jobIdDict.values():
-                    try:
-                        self.stagingDb.dropTable("job"+str(jobId))
-                    except Exception as e:
-                        # Failed to drop table
-                        print(str(e))
-                        # Close and replace session
-                        self.stagingDb.session.close()
-                        self.stagingDb.session = self.stagingDb.Session()
-
-            FileTypeTests.TABLE_POPULATED = True
-        else:
-            self.stagingDb = self.interfaces.stagingDb
-            # Read job ID dict from file
-            self.jobIdDict = json.loads(open(self.JOB_ID_FILE,"r").read())
-
-    @staticmethod
-    def load_definitions(interfaces):
-        SchemaLoader.loadFields("appropriations","../dataactvalidator/config/appropFields.csv")
-        SchemaLoader.loadFields("program_activity","../dataactvalidator/config/programActivityFields.csv")
-        SchemaLoader.loadFields("award_financial","../dataactvalidator/config/awardFinancialFields.csv")
-        SchemaLoader.loadFields("award","../dataactvalidator/config/awardFields.csv")
-        SchemaLoader.loadRules("appropriations","../dataactvalidator/config/appropRules.csv")
-        SchemaLoader.loadRules("program_activity","../dataactvalidator/config/programActivityRules.csv")
-        SchemaLoader.loadRules("award_financial","../dataactvalidator/config/awardFinancialRules.csv")
-        if(interfaces.validationDb.session.query(TASLookup).count() == 0 or FileTypeTests.FORCE_TAS_LOAD):
-=======
 from baseTest import BaseTest
 import unittest
 
@@ -128,7 +24,6 @@
         # Upload needed files to S3
         s3FileNameValid = cls.uploadFile("appropValid.csv", user)
         s3FileNameMixed = cls.uploadFile("appropMixed.csv", user)
-        s3FileNameTas = cls.uploadFile("tasMixed.csv", user)
         s3FileNameProgramValid = cls.uploadFile("programActivityValid.csv", user)
         s3FileNameProgramMixed = cls.uploadFile("programActivityMixed.csv", user)
         s3FileNameAwardFinValid = cls.uploadFile("awardFinancialValid.csv", user)
@@ -146,7 +41,6 @@
         jobInfoList = {
             "valid": [str(jobDb.getStatusId("ready")), str(jobDb.getTypeId("csv_record_validation")), str(submissionIDs[1]), s3FileNameValid, 3],
             "mixed": [str(jobDb.getStatusId("ready")), str(jobDb.getTypeId("csv_record_validation")), str(submissionIDs[2]), s3FileNameMixed, 3],
-            "tas": [str(jobDb.getStatusId("ready")), str(jobDb.getTypeId("csv_record_validation")), str(submissionIDs[3]), s3FileNameTas, 3],
             "programValid": [str(jobDb.getStatusId("ready")), str(jobDb.getTypeId("csv_record_validation")), str(submissionIDs[4]), s3FileNameProgramValid, 4],
             "programMixed": [str(jobDb.getStatusId("ready")), str(jobDb.getTypeId("csv_record_validation")), str(submissionIDs[5]), s3FileNameProgramMixed, 4],
             "awardFinValid": [str(jobDb.getStatusId("ready")), str(jobDb.getTypeId("csv_record_validation")), str(submissionIDs[6]), s3FileNameAwardFinValid, 2],
@@ -156,13 +50,17 @@
         }
 
         jobIdDict = {}
+        subIdDict = {}
         for key in jobInfoList:
             jobInfo = jobInfoList[key]  # Done this way to be compatible with python 2 and 3
             jobInfo.append(jobDb.session)
             job = cls.addJob(*jobInfo)
             jobId = job.job_id
             jobIdDict[key] = jobId
+            subIdDict[key] = cls.jobTracker.getSubmissionId(jobId)
 
+        # Display submission numbers so error reports can be checked
+        print(str(subIdDict))
         # Load fields and rules
         FileTypeTests.load_definitions(cls.interfaces, force_tas_load)
 
@@ -181,103 +79,65 @@
     def load_definitions(interfaces, force_tas_load):
         """Load file definitions."""
         # TODO: introduce flexibility re: test file location
-        SchemaLoader.loadFields("appropriations", "appropriationsFields.csv")
-        SchemaLoader.loadRules("appropriations", "appropriationsRules.csv")
-        SchemaLoader.loadFields("program_activity", "programActivityFields.csv")
-        SchemaLoader.loadFields("award_financial", "awardFinancialFields.csv")
-        SchemaLoader.loadFields("award", "awardFields.csv")
+        SchemaLoader.loadFields("appropriations","../dataactvalidator/config/appropFields.csv")
+        SchemaLoader.loadFields("program_activity","../dataactvalidator/config/programActivityFields.csv")
+        SchemaLoader.loadFields("award_financial","../dataactvalidator/config/awardFinancialFields.csv")
+        SchemaLoader.loadFields("award","../dataactvalidator/config/awardFields.csv")
+        SchemaLoader.loadRules("appropriations","../dataactvalidator/config/appropRules.csv")
+        SchemaLoader.loadRules("program_activity","../dataactvalidator/config/programActivityRules.csv")
+        SchemaLoader.loadRules("award_financial","../dataactvalidator/config/awardFinancialRules.csv")
         if (interfaces.validationDb.session.query(TASLookup).count() == 0
                 or force_tas_load):
->>>>>>> 84755fdb
             # TAS table is empty, load it
             loadTAS("all_tas_betc.csv")
 
     def test_approp_valid(self):
         """Test valid job."""
         jobId = self.jobIdDict["valid"]
-<<<<<<< HEAD
-        self.passed = TestUtils.run_test(jobId,200,"finished",52,10,"complete",0,self)
-=======
         self.passed = self.run_test(
-            jobId, 200, "finished", 52, 20, "complete", 0)
->>>>>>> 84755fdb
+            jobId, 200, "finished", 52, 10, "complete", 0)
 
     def test_approp_mixed(self):
         """Test mixed job with some rows failing."""
         jobId = self.jobIdDict["mixed"]
-<<<<<<< HEAD
-        self.passed = TestUtils.run_test(jobId,200,"finished",5510,4,"complete",57,self)
-=======
         self.passed = self.run_test(
-            jobId, 200, "finished", 5606, 15, "complete", 47)
-
-    def test_tas_mixed(self):
-        """Test TAS validation."""
-        jobId = self.jobIdDict["tas"]
-        self.passed = self.run_test(
-            jobId, 200, "finished", 1597, 2, "complete", 5)
->>>>>>> 84755fdb
+            jobId, 200, "finished", 5510, 4, "complete", 57)
 
     def test_program_valid(self):
         """Test valid job."""
         jobId = self.jobIdDict["programValid"]
-<<<<<<< HEAD
-        self.passed = TestUtils.run_test(jobId,200,"finished",52,10,"complete",0,self)
-=======
         self.passed = self.run_test(
-            jobId, 200, "finished", 52, 29, "complete", 0)
->>>>>>> 84755fdb
+            jobId, 200, "finished", 52, 10, "complete", 0)
 
     def test_program_mixed(self):
         """Test mixed job with some rows failing."""
         jobId = self.jobIdDict["programMixed"]
-<<<<<<< HEAD
-        self.passed = TestUtils.run_test(jobId,200,"finished",7712,4,"complete",77,self)
-=======
         self.passed = self.run_test(
-            jobId, 200, "finished", 14016, 12, "complete", 121)
->>>>>>> 84755fdb
+            jobId, 200, "finished", 7712, 4, "complete", 77)
 
     def test_award_fin_valid(self):
         """Test valid job."""
         jobId = self.jobIdDict["awardFinValid"]
-<<<<<<< HEAD
-        self.passed = TestUtils.run_test(jobId,200,"finished",52,10,"complete",0,self)
-=======
         self.passed = self.run_test(
-            jobId, 200, "finished", 52, 29, "complete", 0)
->>>>>>> 84755fdb
+            jobId, 200, "finished", 52, 10, "complete", 0)
 
     def test_award_fin_mixed(self):
         """Test mixed job with some rows failing."""
         jobId = self.jobIdDict["awardFinMixed"]
-<<<<<<< HEAD
-        self.passed = TestUtils.run_test(jobId,200,"finished",7173,4,"complete",71,self)
-=======
         self.passed = self.run_test(
-            jobId, 200, "finished", 22571, 15, "complete", 178)
->>>>>>> 84755fdb
+            jobId, 200, "finished", 7173, 4, "complete", 71)
 
     def test_award_valid(self):
         """Test valid job."""
         jobId = self.jobIdDict["awardValid"]
-<<<<<<< HEAD
-        self.passed = TestUtils.run_test(jobId,200,"finished",52,10,"complete",0,self)
-=======
         self.passed = self.run_test(
-            jobId, 200, "finished", 52, 29, "complete", 0)
->>>>>>> 84755fdb
+            jobId, 200, "finished", 52, 10, "complete", 0)
 
     def test_award_mixed(self):
         """Test mixed job with some rows failing."""
         jobId = self.jobIdDict["awardMixed"]
-<<<<<<< HEAD
-        self.passed = TestUtils.run_test(jobId,200,"finished",3185,7,"complete",44,self)
-
-=======
         self.passed = self.run_test(
-            jobId, 200, "finished", 38706, 14, "complete", 384)
->>>>>>> 84755fdb
+            jobId, 200, "finished", 3185, 7, "complete", 44)
 
     @classmethod
     def tearDownClass(cls):
