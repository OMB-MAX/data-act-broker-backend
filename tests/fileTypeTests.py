--- conflicted
+++ resolved
@@ -116,12 +116,7 @@
         """Test mixed job with some rows failing."""
         jobId = self.jobIdDict["programMixed"]
         self.passed = self.run_test(
-<<<<<<< HEAD
-            jobId, 200, "finished", 21416, 4, "complete", 123, True)
-=======
-            jobId, 200, "finished", 21395, 4, "complete", 123, True)
->>>>>>> 225c6dfb
-
+            jobId, 200, "finished", 21624, 4, "complete", 123, True)
 
     def test_award_fin_valid(self):
         """Test valid job."""
@@ -133,11 +128,7 @@
         """Test mixed job with some rows failing."""
         jobId = self.jobIdDict["awardFinMixed"]
         self.passed = self.run_test(
-<<<<<<< HEAD
-            jobId, 200, "finished", 17210, 6, "complete", 87, True)
-=======
-            jobId, 200, "finished", 17229, 6, "complete", 87, True)
->>>>>>> 225c6dfb
+            jobId, 200, "finished", 17423, 6, "complete", 87, True)
 
     def test_award_valid(self):
         """Test valid job."""
