--- conflicted
+++ resolved
@@ -150,11 +150,7 @@
         """Test mixed job with some rows failing."""
         jobId = self.jobIdDict["awardMixed"]
         self.passed = self.run_test(
-<<<<<<< HEAD
-            jobId, 200, "finished", 3101, 5, "complete", 40, True)
-=======
             jobId, 200, "finished", 3305, 5, "complete", 41, True)
->>>>>>> 8d808ec6
 
     def test_award_mixed_delimiter(self):
         """Test mixed job with mixed delimiter"""
