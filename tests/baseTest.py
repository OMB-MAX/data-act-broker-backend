import unittest
<<<<<<< HEAD
=======
from webtest import TestApp
from datetime import datetime
from dataactvalidator.app import createApp
from dataactvalidator.interfaces.interfaceHolder import InterfaceHolder
from dataactcore.scripts.clearJobs import clearJobs
>>>>>>> a5f5cdc7
import os
import inspect
import time
from random import randint
from webtest import TestApp
from dataactvalidator.app import createApp
from dataactvalidator.interfaces.interfaceHolder import InterfaceHolder
from dataactcore.scripts.databaseSetup import dropDatabase
from dataactcore.scripts.setupJobTrackerDB import setupJobTrackerDB
from dataactcore.scripts.setupErrorDB import setupErrorDB
from dataactvalidator.scripts.setupStagingDB import setupStagingDB
from dataactvalidator.scripts.setupValidationDB import setupValidationDB
from boto.s3.connection import S3Connection
from boto.s3.key import Key
from dataactcore.aws.s3UrlHandler import s3UrlHandler
from dataactcore.models.jobModels import JobStatus, Submission
from dataactvalidator.models.validationModels import FileColumn
from dataactcore.config import CONFIG_SERVICES, CONFIG_BROKER
import dataactcore.config

class BaseTest(unittest.TestCase):
    """ Test login, logout, and session handling """

    @classmethod
    def setUpClass(cls):
        """Set up resources to be shared within a test class"""
        #TODO: refactor into a pytest class fixtures and inject as necessary

        # update application's db config options so unittests
        # run against test databases
        config = dataactcore.config.CONFIG_DB
        cls.num = randint(1, 9999)
        config['error_db_name'] = 'unittest{}_{}'.format(
            cls.num, config['error_db_name'])
        config['job_db_name'] = 'unittest{}_{}'.format(
            cls.num, config['job_db_name'])
        config['user_db_name'] = 'unittest{}_{}'.format(
            cls.num, config['user_db_name'])
        config['validator_db_name'] = 'unittest{}_{}'.format(
            cls.num, config['validator_db_name'])
        config['staging_db_name'] = 'unittest{}_{}'.format(
            cls.num, config['staging_db_name'])
        dataactcore.config.CONFIG_DB = config

        app = createApp()
        app.config['TESTING'] = True
        cls.app = TestApp(app)

        # Allow us to augment default test failure msg w/ more detail
        cls.longMessage = True
        # Flag for each route call to launch a new thread
        cls.useThreads = False
        # Upload files to S3 (False = skip re-uploading on subsequent runs)
        cls.uploadFiles = True
        # Run tests for local broker or not
        cls.local = CONFIG_BROKER['local']
        # This needs to be set to the local directory for error reports if local is True
        cls.local_file_directory = CONFIG_SERVICES['error_report_path']

        # drop and re-create test job db/tables
        setupJobTrackerDB(hardReset=True)
        # drop and re-create test error db/tables
        setupErrorDB(hardReset=True)
        # drop and re-create test staging db
        setupStagingDB()
        # drop and re-create test vaidation db
        setupValidationDB(True)

        cls.interfaces = InterfaceHolder()
        cls.jobTracker = cls.interfaces.jobDb
        cls.stagingDb = cls.interfaces.stagingDb
        cls.errorInterface = cls.interfaces.errorDb
        cls.validationDb = cls.interfaces.validationDb
        cls.userId = 1

    def setUp(self):
        """Set up broker unit tests."""

    @classmethod
    def tearDownClass(cls):
        """Tear down class-level resources."""
        cls.interfaces.close()
        dropDatabase(cls.interfaces.jobDb.dbName)
        dropDatabase(cls.interfaces.errorDb.dbName)
        dropDatabase(cls.interfaces.stagingDb.dbName)
        dropDatabase(cls.interfaces.validationDb.dbName)

    def tearDown(self):
        """Tear down broker unit tests."""

    def run_test(self, jobId, statusId, statusName, fileSize, stagingRows,
            errorStatus, numErrors):
        response = self.validateJob(jobId, self.useThreads)
        jobTracker = self.jobTracker
        stagingDb = self.stagingDb
        self.assertEqual(response.status_code, statusId,
            msg="{}".format(self.getResponseInfo(response)))
        if statusName != False:
            self.waitOnJob(jobTracker, jobId, statusName, self.useThreads)
            self.assertEqual(jobTracker.getStatus(jobId), jobTracker.getStatusId(statusName))

        self.assertEqual(
            response.headers.get("Content-Type"), "application/json")

        tableName = response.json["table"]
        if type(stagingRows) == type(False) and not stagingRows:
            self.assertFalse(stagingDb.tableExists(tableName))
        else:
            self.assertTrue(stagingDb.tableExists(tableName))
            self.assertEqual(stagingDb.countRows(tableName), stagingRows)

        errorInterface = self.errorInterface
        if errorStatus is not False:
            self.assertEqual(errorInterface.checkStatusByJobId(jobId), errorInterface.getStatusId(errorStatus))
            self.assertEqual(errorInterface.checkNumberOfErrorsByJobId(jobId), numErrors)

        if(fileSize != False):
            if self.local:
                path = "".join(
                    [self.local_file_directory,jobTracker.getReportPath(jobId)])
                self.assertGreater(os.path.getsize(path), fileSize - 5)
                self.assertLess(os.path.getsize(path), fileSize + 5)
            else:
                self.assertGreater(s3UrlHandler.getFileSize(
                    "errors/"+jobTracker.getReportPath(jobId)), fileSize - 5)
                self.assertLess(s3UrlHandler.getFileSize(
                    "errors/"+jobTracker.getReportPath(jobId)), fileSize + 5)


        return response

    def validateJob(self, jobId, useThreads):
        """ Send request to validate specified job """
        if useThreads:
            route = "/validate_threaded/"
        else:
            route = "/validate/"
        postJson = {"job_id": jobId}
        response = self.app.post_json(route, postJson, expect_errors=True)
        return response

    @staticmethod
    def addJob(status, jobType, submissionId, s3Filename, fileType, session):
        """ Create a job model and add it to the session """
        job = JobStatus(status_id=status, type_id=jobType,
            submission_id=submissionId, filename=s3Filename, file_type_id=fileType)
        session.add(job)
        session.commit()
        return job

    def waitOnJob(self, jobTracker, jobId, status, useThreads):
        """Wait until job gets set to the correct status in job tracker, this is done to wait for validation to complete when running tests."""
        currentID = jobTracker.getStatusId("running")
        targetStatus = jobTracker.getStatusId(status)
        if useThreads:
            while jobTracker.getStatus(jobId) == currentID:
                time.sleep(1)
            self.assertEqual(targetStatus, jobTracker.getStatus(jobId))
        else:
            self.assertEqual(targetStatus, jobTracker.getStatus(jobId))
            return

    @staticmethod
    def insertSubmission(jobTracker, userId):
        """Insert submission into job tracker and return submission ID"""
        sub = Submission(datetime_utc=datetime.utcnow(), user_id=userId)
        jobTracker.session.add(sub)
        jobTracker.session.commit()
        return sub.submission_id

    @classmethod
    def uploadFile(cls, filename, user):
        """ Upload file to S3 and return S3 filename"""
        if len(filename.strip()) == 0:
            return ""

        bucketName = CONFIG_BROKER['aws_bucket']
        path = os.path.dirname(os.path.abspath(inspect.getfile(inspect.currentframe())))
        fullPath = path + "/" + filename

        if cls.local:
            # Local version just stores full path in job tracker
            return fullPath
        else:
            # Create file names for S3
            s3FileName = str(user) + "/" + filename

            if(cls.uploadFiles) :
                # Use boto to put files on S3
                s3conn = S3Connection()
                key = Key(s3conn.get_bucket(bucketName))
                key.key = s3FileName
                bytesWritten = key.set_contents_from_filename(fullPath)

                assert(bytesWritten > 0)
            return s3FileName

    @staticmethod
    def addFileColumn(fileId, fieldTypeId, columnName,
            description, required, session):
        column = FileColumn(file_id=fileId, field_types_id=fieldTypeId,
            name=columnName, description=description, required=required)
        session.add(column)
        session.commit()
        return column

    def getResponseInfo(self, response):
        info = 'status_code: {}'.format(response.status_code)
        if response.content_type.endswith(('+json', '/json')):
            json = response.json
            if 'errorType' in json:
                info = '{}{}errorType: {}'.format(info, os.linesep, json['errorType'])
            if 'message' in json:
                info = '{}{}message: {}'.format(info, os.linesep, json['message'])
            if 'trace' in json:
                info = '{}{}trace: {}'.format(info, os.linesep, json['trace'])
            if 'wrappedType' in json:
                info = '{}{}wrappedType: {}'.format(info, os.linesep, json['wrappedType'])
            if 'wrappedMessage' in json:
                info = '{}{}wrappedMessage: {}'.format(info, os.linesep, json['wrappedMessage'])
        else:
            info = '{}{}{}'.format(info, os.linesep, response.body)
        return info<|MERGE_RESOLUTION|>--- conflicted
+++ resolved
@@ -1,12 +1,5 @@
 import unittest
-<<<<<<< HEAD
-=======
-from webtest import TestApp
 from datetime import datetime
-from dataactvalidator.app import createApp
-from dataactvalidator.interfaces.interfaceHolder import InterfaceHolder
-from dataactcore.scripts.clearJobs import clearJobs
->>>>>>> a5f5cdc7
 import os
 import inspect
 import time
