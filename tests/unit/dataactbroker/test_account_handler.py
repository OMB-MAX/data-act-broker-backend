import json
from unittest.mock import Mock

from dataactbroker.handlers import accountHandler
from dataactcore.models.lookups import PERMISSION_TYPE_DICT
from dataactcore.utils.jsonResponse import JsonResponse
from dataactcore.utils.statusCode import StatusCode
from tests.unit.dataactcore.factories.domain import CGACFactory
from tests.unit.dataactcore.factories.user import UserFactory


def test_max_login_success(database, user_constants, monkeypatch):
    ah = accountHandler.AccountHandler(Mock())

    mock_dict = Mock()
    mock_dict.return_value.safeDictionary.side_effect = {'ticket': '', 'service': ''}
    monkeypatch.setattr(accountHandler, 'RequestDictionary', mock_dict)

    max_dict= {'cas:serviceResponse': {}}
    monkeypatch.setattr(ah, 'get_max_dict', Mock(return_value=max_dict))
    config = {'parent_group': 'parent-group'}
    monkeypatch.setattr(accountHandler, 'CONFIG_BROKER', config)
    max_dict = {
        'cas:serviceResponse':
            {
                'cas:authenticationSuccess':
                    {
                        'cas:attributes':
                            {
                                'maxAttribute:Email-Address': 'test-user@email.com',
                                'maxAttribute:GroupList': 'parent-group,parent-group-CGAC_SYS',
                                'maxAttribute:First-Name': 'test',
                                'maxAttribute:Middle-Name': '',
                                'maxAttribute:Last-Name': 'user'
                            }
                    }
            }
    }
    monkeypatch.setattr(ah, 'get_max_dict', Mock(return_value=max_dict))

    # If it gets to this point, that means the user was in all the right groups aka successful login
    monkeypatch.setattr(ah, 'create_session_and_response',
                        Mock(return_value=JsonResponse.create(StatusCode.OK, {"message": "Login successful"})))
    json_response = ah.max_login(Mock())

    assert "Login successful" == json.loads(json_response.get_data().decode("utf-8"))['message']

    max_dict = {
        'cas:serviceResponse':
            {
                'cas:authenticationSuccess':
                    {
                        'cas:attributes':
                            {
                                'maxAttribute:Email-Address': 'test-user-1@email.com',
                                'maxAttribute:GroupList': '',
                                'maxAttribute:First-Name': 'test-1',
                                'maxAttribute:Middle-Name': '',
                                'maxAttribute:Last-Name': 'user-1'
                            }
                    }
            }
    }
    monkeypatch.setattr(ah, 'get_max_dict', Mock(return_value=max_dict))

    # If it gets to this point, that means the user was in all the right groups aka successful login
    monkeypatch.setattr(ah, 'create_session_and_response',
                        Mock(return_value=JsonResponse.create(StatusCode.OK, {"message": "Login successful"})))
    json_response = ah.max_login(Mock())

    assert "Login successful" == json.loads(json_response.get_data().decode("utf-8"))['message']


def test_max_login_failure(monkeypatch):
    ah = accountHandler.AccountHandler(Mock())
    config = {'parent_group': 'parent-group'}
    monkeypatch.setattr(accountHandler, 'CONFIG_BROKER', config)

    mock_dict = Mock()
    mock_dict.return_value.safeDictionary.side_effect = {'ticket': '', 'service': ''}
    monkeypatch.setattr(accountHandler, 'RequestDictionary', mock_dict)

    max_dict= {'cas:serviceResponse': {}}
    monkeypatch.setattr(ah, 'get_max_dict', Mock(return_value=max_dict))
    json_response = ah.max_login(Mock())
    error_message = "You have failed to login successfully with MAX"

    # Did not get a successful response from MAX
    assert error_message == json.loads(json_response.get_data().decode("utf-8"))['message']


def test_grant_highest_permission(database, user_constants):
    """Verify that we get the _highest_ permission within our CGAC"""
    cgac = CGACFactory(cgac_code='ABC')
    user = UserFactory()
    database.session.add_all([cgac, user])
    database.session.commit()

    group_list = ['prefix-ABC-PERM_R', 'prefix-ABC-PERM_S']
<<<<<<< HEAD
    accountHandler.grant_highest_permission(user, group_list, 'prefix-ABC')
    database.session.commit()   # populate ids
=======
    accountHandler.grant_highest_permission(user, group_list, ['prefix-ABC'])
>>>>>>> 4d09b090
    assert user.cgac_code == 'ABC'
    assert user.permission_type_id == PERMISSION_TYPE_DICT['submitter']
    assert len(user.affiliations) == 1
    affil = user.affiliations[0]
    assert affil.cgac_id == cgac.cgac_id
    assert affil.permission_type_id == PERMISSION_TYPE_DICT['submitter']

    group_list = ['prefix-ABC-PERM_W']
<<<<<<< HEAD
    accountHandler.grant_highest_permission(user, group_list, 'prefix-ABC')
    database.session.commit()   # populate ids
=======
    accountHandler.grant_highest_permission(user, group_list, ['prefix-ABC'])
>>>>>>> 4d09b090
    assert user.cgac_code == 'ABC'
    assert user.permission_type_id == PERMISSION_TYPE_DICT['writer']
    assert len(user.affiliations) == 1
    affil = user.affiliations[0]
    assert affil.cgac_id == cgac.cgac_id
    assert affil.permission_type_id == PERMISSION_TYPE_DICT['writer']<|MERGE_RESOLUTION|>--- conflicted
+++ resolved
@@ -97,12 +97,8 @@
     database.session.commit()
 
     group_list = ['prefix-ABC-PERM_R', 'prefix-ABC-PERM_S']
-<<<<<<< HEAD
-    accountHandler.grant_highest_permission(user, group_list, 'prefix-ABC')
+    accountHandler.grant_highest_permission(user, group_list, ['prefix-ABC'])
     database.session.commit()   # populate ids
-=======
-    accountHandler.grant_highest_permission(user, group_list, ['prefix-ABC'])
->>>>>>> 4d09b090
     assert user.cgac_code == 'ABC'
     assert user.permission_type_id == PERMISSION_TYPE_DICT['submitter']
     assert len(user.affiliations) == 1
@@ -111,12 +107,8 @@
     assert affil.permission_type_id == PERMISSION_TYPE_DICT['submitter']
 
     group_list = ['prefix-ABC-PERM_W']
-<<<<<<< HEAD
-    accountHandler.grant_highest_permission(user, group_list, 'prefix-ABC')
+    accountHandler.grant_highest_permission(user, group_list, ['prefix-ABC'])
     database.session.commit()   # populate ids
-=======
-    accountHandler.grant_highest_permission(user, group_list, ['prefix-ABC'])
->>>>>>> 4d09b090
     assert user.cgac_code == 'ABC'
     assert user.permission_type_id == PERMISSION_TYPE_DICT['writer']
     assert len(user.affiliations) == 1
