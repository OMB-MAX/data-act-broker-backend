import unittest
import os
import inspect
<<<<<<< HEAD
import boto
=======
from datetime import datetime
from datetime import date
from time import sleep, time
from boto.s3.connection import S3Connection
>>>>>>> 745d3aac
from boto.s3.key import Key
from baseTest import BaseTest
from dataactcore.models.jobModels import Submission, JobStatus
from dataactcore.models.errorModels import ErrorData, FileStatus
from dataactcore.config import CONFIG_BROKER
from dataactcore.utils.responseException import ResponseException
from dataactbroker.handlers.jobHandler import JobHandler
from shutil import copy

class FileTests(BaseTest):
    """Test file submission routes."""

    updateSubmissionId = None
    filesSubmitted = False
    submitFilesResponse = None

    @classmethod
    def setUpClass(cls):
        """Set up class-wide resources (test data)"""
        super(FileTests, cls).setUpClass()
        #TODO: refactor into a pytest fixture

        # get the submission test user
        submission_user = cls.userDb.getUserByEmail(
            cls.test_users['submission_email'])
        cls.submission_user_id = submission_user.user_id

        # setup submission/jobs data for test_check_status
        cls.status_check_submission_id = cls.insertSubmission(
            cls.jobTracker, cls.submission_user_id, agency = "Department of the Treasury", startDate = "04/01/2016", endDate = "04/02/2016")

        cls.jobIdDict = cls.setupJobsForStatusCheck(cls.interfaces,
            cls.status_check_submission_id)

        # setup submission/jobs data for test_error_report
        cls.error_report_submission_id = cls.insertSubmission(
            cls.jobTracker, cls.submission_user_id)
        cls.setupJobsForReports(cls.jobTracker, cls.error_report_submission_id)

        # setup file status data for test_metrics
        cls.test_metrics_submission_id = cls.insertSubmission(
            cls.jobTracker, cls.submission_user_id)
        cls.setupFileStatusData(cls.jobTracker, cls.errorDatabase,
            cls.test_metrics_submission_id)

    def setUp(self):
        """Test set-up."""
        super(FileTests, self).setUp()
        self.login_other_user(
            self.test_users["submission_email"], self.user_password)

    def call_file_submission(self):
        """Call the broker file submission route."""
        if not self.filesSubmitted:
            if(CONFIG_BROKER["use_aws"]):
                self.filenames = {"appropriations":"test1.csv",
                    "award_financial":"test2.csv", "award":"test3.csv",
                    "program_activity":"test4.csv", "agency_name": "Department of the Treasury",
                    "reporting_period_start_date":"01/13/2001",
                    "reporting_period_end_date":"01/14/2001"}
            else:
                # If local must use full destination path
                filePath = CONFIG_BROKER["broker_files"]
                self.filenames = {"appropriations":os.path.join(filePath,"test1.csv"),
                    "award_financial":os.path.join(filePath,"test2.csv"), "award":os.path.join(filePath,"test3.csv"),
                    "program_activity":os.path.join(filePath,"test4.csv"), "agency_name": "Department of the Treasury",
                    "reporting_period_start_date":"01/13/2001",
                    "reporting_period_end_date":"01/14/2001"}
            self.submitFilesResponse = self.app.post_json("/v1/submit_files/", self.filenames)
            self.updateSubmissionId = self.submitFilesResponse.json["submission_id"]
        return self.submitFilesResponse

    def test_file_submission(self):
        """Test broker file submission and response."""
        response = self.call_file_submission()
        self.assertEqual(response.status_code, 200)
        self.assertEqual(response.headers.get("Content-Type"), "application/json")

        json = response.json
        self.assertIn("test1.csv", json["appropriations_key"])
        self.assertIn("test2.csv", json["award_financial_key"])
        self.assertIn("test3.csv", json["award_key"])
        self.assertIn("test4.csv", json["program_activity_key"])
        self.assertIn("credentials", json)

        credentials = json["credentials"]
        for requiredField in ["AccessKeyId", "SecretAccessKey",
            "SessionToken", "SessionToken"]:
            self.assertIn(requiredField, credentials)
            self.assertTrue(len(credentials[requiredField]))

        self.assertIn("bucket_name", json)
        self.assertTrue(len(json["bucket_name"]))

        fileResults = self.uploadFileByURL(
            "/"+json["appropriations_key"], "test1.csv")
        self.assertGreater(fileResults['bytesWritten'], 0)

        # Test that job ids are returned
        responseDict = json
        fileKeys = ["program_activity", "award", "award_financial",
            "appropriations"]
        for key in fileKeys:
            idKey = "".join([key,"_id"])
            self.assertIn(idKey, responseDict)
            jobId = responseDict[idKey]
            self.assertIsInstance(jobId, int)
            # Check that original filenames were stored in DB
            originalFilename = self.interfaces.jobDb.getOriginalFilenameById(jobId)
            self.assertEquals(originalFilename,self.filenames[key])
        # check that submission got mapped to the correct user
        submissionId = responseDict["submission_id"]
        self.file_submission_id = submissionId
        submission = self.interfaces.jobDb.getSubmissionById(submissionId)
        self.assertEquals(submission.user_id, self.submission_user_id)

        # Call upload complete route
        finalizeResponse = self.check_upload_complete(
            responseDict["appropriations_id"])
        self.assertEqual(finalizeResponse.status_code, 200)

    def test_update_submission(self):
        """ Test submit_files with an existing submission ID """
        self.call_file_submission()
        print("Updating submission: " + str(self.updateSubmissionId))
        if(CONFIG_BROKER["use_aws"]):
            updateJson = {"existing_submission_id": self.updateSubmissionId,
                "award_financial":"updated.csv",
                "reporting_period_start_date":"02/03/2016",
                "reporting_period_end_date":"02/04/2016"}
        else:
            # If local must use full destination path
            filePath = CONFIG_BROKER["broker_files"]
            updateJson = {"existing_submission_id": self.updateSubmissionId,
                "award_financial": os.path.join(filePath,"updated.csv"),
                "reporting_period_start_date":"02/03/2016",
                "reporting_period_end_date":"02/04/2016"}
        updateResponse = self.app.post_json("/v1/submit_files/", updateJson)
        self.assertEqual(updateResponse.status_code, 200)
        self.assertEqual(updateResponse.headers.get("Content-Type"), "application/json")

        json = updateResponse.json
        self.assertIn("updated.csv", json["award_financial_key"])
        submissionId = json["submission_id"]
        submission = self.interfaces.jobDb.getSubmissionById(submissionId)
        self.assertEqual(submission.agency_name,"Department of the Treasury") # Should not have changed agency name
        self.assertEqual(submission.reporting_start_date.strftime("%m/%d/%Y"),"02/03/2016")
        self.assertEqual(submission.reporting_end_date.strftime("%m/%d/%Y"),"02/04/2016")

    def test_check_status(self):
        """Test broker status route response."""
        postJson = {"submission_id": self.status_check_submission_id}
        response = self.app.post_json("/v1/check_status/", postJson)

        self.assertEqual(response.status_code, 200, msg=str(response.json))
        self.assertEqual(
            response.headers.get("Content-Type"), "application/json")
        json = response.json
        # response ids are coming back as string, so patch the jobIdDict
        jobIdDict = {k: str(self.jobIdDict[k]) for k in self.jobIdDict.keys()}
        jobList = json["jobs"]
        appropJob = None
        for job in jobList:
            if str(job["job_id"]) == str(jobIdDict["appropriations"]):
                # Found the job to be checked
                appropJob = job
                break
        # Must have an approp job
        self.assertNotEqual(appropJob, None)
        # And that job must have the following
        self.assertEqual(appropJob["job_status"],"ready")
        self.assertEqual(appropJob["job_type"],"csv_record_validation")
        self.assertEqual(appropJob["file_type"],"appropriations")
        self.assertEqual(appropJob["filename"],"approp.csv")
        self.assertEqual(appropJob["file_status"],"complete")
        self.assertIn("missing_header_one", appropJob["missing_headers"])
        self.assertIn("missing_header_two", appropJob["missing_headers"])
        self.assertIn("duplicated_header_one", appropJob["duplicated_headers"])
        self.assertIn("duplicated_header_two", appropJob["duplicated_headers"])
        # Check file size and number of rows
        self.assertEqual(appropJob["file_size"], 2345)
        self.assertEqual(appropJob["number_of_rows"], 567)
        self.assertEqual(appropJob["error_type"], "row_errors")

        # Check error metadata
        ruleErrorData = appropJob["error_data"][0]
        self.assertEqual(ruleErrorData["field_name"],"header_three")
        self.assertEqual(ruleErrorData["error_name"],"rule_failed")
        self.assertEqual(ruleErrorData["error_description"],"A rule failed for this value")
        self.assertEqual(ruleErrorData["occurrences"],"7")
        self.assertEqual(ruleErrorData["rule_failed"],"Header three value must be real")

        # Check submission metadata
        self.assertEqual(json["agency_name"], "Department of the Treasury")
        self.assertEqual(json["reporting_period_start_date"], "04/01/2016")
        self.assertEqual(json["reporting_period_end_date"], "04/02/2016")

        # Check submission level info
        self.assertEqual(json["number_of_errors"],12)
        self.assertEqual(json["number_of_rows"],667)
        # Check that submission was created today, this test may fail if run right at midnight UTC
        self.assertEqual(json["created_on"],datetime.utcnow().strftime("%m/%d/%Y"))

    def check_upload_complete(self, jobId):
        """Check status of a broker file submission."""
        postJson = {"upload_id": jobId}
        return self.app.post_json("/v1/finalize_job/", postJson)

    @staticmethod
    def uploadFileByURL(s3FileName,filename):
        """Upload file and return filename and bytes written."""
        path = os.path.dirname(
            os.path.abspath(inspect.getfile(inspect.currentframe())))
        fullPath = os.path.join(path, filename)

        if CONFIG_BROKER['local']:
            # If not using AWS, put file submission in location
            # specified by the config file
            broker_file_path = CONFIG_BROKER['broker_files']
            copy(fullPath, broker_file_path)
            submittedFile = os.path.join(broker_file_path, filename)
            return {'bytesWritten': os.path.getsize(submittedFile),
                    's3FileName': fullPath}
        else:
            # Use boto to put files on S3
            s3conn = boto.s3.connect_to_region(CONFIG_BROKER["aws_region"])
            bucketName = CONFIG_BROKER['aws_bucket']
            key = Key(s3conn.get_bucket(bucketName))
            key.key = s3FileName
            bytesWritten = key.set_contents_from_filename(fullPath)
            return {'bytesWritten': bytesWritten,
                    's3FileName': s3FileName}

    def test_error_report(self):
        """Test broker csv_validation error report."""
        postJson = {"submission_id": self.error_report_submission_id}
        response = self.app.post_json(
            "/v1/submission_error_reports/", postJson)
        self.assertEqual(response.status_code, 200)
        self.assertEqual(
            response.headers.get("Content-Type"), "application/json")
        self.assertEqual(len(response.json), 4)

    def check_metrics(self, submission_id, exists, type_file) :
        """Get error metrics for specified submission."""
        postJson = {"submission_id": submission_id}
        response = self.app.post_json("/v1/error_metrics/", postJson)

        self.assertEqual(response.status_code, 200)

        type_file_length = len(response.json[type_file])
        if(exists):
            self.assertGreater(type_file_length, 0)
        else:
            self.assertEqual(type_file_length, 0)

    def test_metrics(self):
        """Test broker status record handling."""
        #Check the route
        self.check_metrics(self.test_metrics_submission_id,
            False, "award")
        self.check_metrics(self.test_metrics_submission_id,
            True, "award_financial")
        self.check_metrics(self.test_metrics_submission_id,
            True, "appropriations")

    @staticmethod
    def insertSubmission(jobTracker, submission_user_id, submission=None, agency = None, startDate = None, endDate = None):
        """Insert one submission into job tracker and get submission ID back."""
        if submission:
            sub = Submission(submission_id=submission,
                datetime_utc=datetime.utcnow(), user_id=submission_user_id, agency_name = agency, reporting_start_date = JobHandler.createDate(startDate), reporting_end_date = JobHandler.createDate(endDate))
        else:
            sub = Submission(datetime_utc=datetime.utcnow(), user_id=submission_user_id, agency_name = agency, reporting_start_date = JobHandler.createDate(startDate), reporting_end_date = JobHandler.createDate(endDate))
        jobTracker.session.add(sub)
        jobTracker.session.commit()
        return sub.submission_id

    @staticmethod
    def insertJob(jobTracker, filetype, status, type_id, submission, job_id=None, filename = None, file_size = None, num_rows = None):
        """Insert one job into job tracker and get ID back."""
        job = JobStatus(
            file_type_id=filetype,
            status_id=status,
            type_id=type_id,
            submission_id=submission,
            original_filename=filename,
            file_size = file_size,
            number_of_rows = num_rows
        )
        if job_id:
            job.job_id = job_id
        jobTracker.session.add(job)
        jobTracker.session.commit()
        return job.job_id

    @staticmethod
    def insertFileStatus(errorDB, job, status):
        """Insert one file status into error database and get ID back."""
        fs = FileStatus(
            job_id=job,
            filename=' ',
            status_id=status
        )
        errorDB.session.add(fs)
        errorDB.session.commit()
        return fs.file_id

    @staticmethod
    def insertRowLevelError(errorDB, job):
        """Insert one error into error database."""
        #TODO: remove hard-coded surrogate keys and filename
        ed = ErrorData(
            job_id=job,
            filename='test.csv',
            field_name='header 1',
            error_type_id=1,
            occurrences=100,
            first_row=123,
            rule_failed='Type Check'
        )
        errorDB.session.add(ed)
        errorDB.session.commit()
        return ed.error_data_id

    @staticmethod
    def setupJobsForStatusCheck(interfaces, submission_id):
        """Set up test jobs for job status test."""

        # TODO: remove hard-coded surrogate keys
        jobValues = {}
        jobValues["uploadFinished"] = [1, 4, 1, None, None, None]
        jobValues["recordRunning"] = [1, 3, 2, None, None, None]
        jobValues["externalWaiting"] = [1, 1, 5, None, None, None]
        jobValues["awardFin"] = [2, 2, 2, "awardFin.csv", 100, 100]
        jobValues["appropriations"] = [3, 2, 2, "approp.csv", 2345, 567]
        jobValues["program_activity"] = [4, 2, 2, "programActivity.csv", None, None]
        jobIdDict = {}

        for jobKey, values in jobValues.items():
            job_id = FileTests.insertJob(
                interfaces.jobDb,
                filetype=values[0],
                status=values[1],
                type_id=values[2],
                submission=submission_id,
                filename=values[3],
                file_size=values[4],
                num_rows=values[5]
            )
            jobIdDict[jobKey] = job_id

        # For appropriations job, create an entry in file_status for this job
        fileStatus = FileStatus(job_id = jobIdDict["appropriations"],filename = "approp.csv", status_id = interfaces.errorDb.getStatusId("complete"), headers_missing = "missing_header_one, missing_header_two", headers_duplicated = "duplicated_header_one, duplicated_header_two",row_errors_present = True)
        interfaces.errorDb.session.add(fileStatus)

        # Put some entries in error data for approp job
        ruleError = ErrorData(job_id = jobIdDict["appropriations"], filename = "approp.csv", field_name = "header_three", error_type_id = 6, occurrences = 7, rule_failed = "Header three value must be real")
        reqError = ErrorData(job_id = jobIdDict["appropriations"], filename = "approp.csv", field_name = "header_four", error_type_id = 2, occurrences = 5, rule_failed = "A required value was not provided")
        interfaces.errorDb.session.add(ruleError)
        interfaces.errorDb.session.add(reqError)
        interfaces.errorDb.session.commit()

        return jobIdDict

    @staticmethod
    def setupJobsForReports(jobTracker, error_report_submission_id):
        """Setup jobs table for checking validator unit test error reports."""
        FileTests.insertJob(jobTracker, filetype=1, status=4, type_id=2,
            submission=error_report_submission_id)
        FileTests.insertJob(jobTracker, filetype=2, status=4, type_id=2,
            submission=error_report_submission_id)
        FileTests.insertJob(jobTracker, filetype=3, status=4, type_id=2,
            submission=error_report_submission_id)
        FileTests.insertJob(jobTracker, filetype=4, status=4, type_id=2,
            submission=error_report_submission_id)

    @staticmethod
    def setupFileStatusData(jobTracker, errorDb, submission_id):
        """Setup test data for the route test"""

        # TODO: remove hard-coded surrogate keys
        job = FileTests.insertJob(
            jobTracker,
            filetype=1,
            status=2,
            type_id=2,
            submission=submission_id
        )
        FileTests.insertFileStatus(errorDb, job, 1) # Everything Is Fine

        job = FileTests.insertJob(
            jobTracker,
            filetype=2,
            status=2,
            type_id=2,
            submission=submission_id
        )
        FileTests.insertFileStatus(errorDb, job, 3) # Bad Header

        job = FileTests.insertJob(
            jobTracker,
            filetype=3,
            status=2,
            type_id=2,
            submission=submission_id
        )
        FileTests.insertFileStatus(errorDb, job, 1) # Validation level Errors
        FileTests.insertRowLevelError(errorDb, job)

if __name__ == '__main__':
    unittest.main()<|MERGE_RESOLUTION|>--- conflicted
+++ resolved
@@ -1,14 +1,11 @@
 import unittest
 import os
 import inspect
-<<<<<<< HEAD
 import boto
-=======
 from datetime import datetime
 from datetime import date
 from time import sleep, time
 from boto.s3.connection import S3Connection
->>>>>>> 745d3aac
 from boto.s3.key import Key
 from baseTest import BaseTest
 from dataactcore.models.jobModels import Submission, JobStatus
