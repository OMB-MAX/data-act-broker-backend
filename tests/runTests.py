import unittest
from loginTests import LoginTests
from fileTests import FileTests
from userTests import UserTests
from jobTests import JobTests
from validatorTests import ValidatorTests
from fileTypeTests import FileTypeTests
import cProfile
import pstats
import xmlrunner
import sys, getopt

def runTests(argv=''):
    PROFILE = False
    XMLresults = False

    # Get command line arg to determine output
    try:
        opts, args = getopt.getopt(argv,"o:")
    except getopt.GetoptError:
        XMLresults = False
    for opt, arg in opts:
      if opt == '-o' and arg == "XML":
        XMLresults = True
      else: 
        XMLresults = False

    # Create test suite
    suite = unittest.TestSuite()

    suite.addTests(unittest.makeSuite(LoginTests))
    suite.addTests(unittest.makeSuite(FileTests))
    suite.addTests(unittest.makeSuite(UserTests))
    suite.addTests(unittest.makeSuite(ValidatorTests))
    suite.addTests(unittest.makeSuite(JobTests))
    suite.addTests(unittest.makeSuite(FileTypeTests))

    # to run a single test:
<<<<<<< HEAD
    #suite.addTest(UserTests('test_registration'))
    #suite.addTest(FileTypeTests('test_award_fin_mixed'))
=======
    #suite.addTest(UserTests('test_skip_guide'))
    #suite.addTest(FileTypeTests('test_award_valid'))
>>>>>>> f9b62d5c

    print("{} tests in suite".format(suite.countTestCases()))

    # Run tests and store results
    if XMLresults:
        runner = xmlrunner.XMLTestRunner(output='test-reports')
    else:
        runner = unittest.TextTestRunner(verbosity=2)

    if PROFILE:
        cProfile.run("runner.run(suite)","stats")
        stats = pstats.Stats("stats")
        stats.sort_stats("tottime").print_stats(100)
    else: 
        runner.run(suite)

if __name__ == '__main__':
    runTests(sys.argv[1:])<|MERGE_RESOLUTION|>--- conflicted
+++ resolved
@@ -36,13 +36,8 @@
     suite.addTests(unittest.makeSuite(FileTypeTests))
 
     # to run a single test:
-<<<<<<< HEAD
-    #suite.addTest(UserTests('test_registration'))
-    #suite.addTest(FileTypeTests('test_award_fin_mixed'))
-=======
     #suite.addTest(UserTests('test_skip_guide'))
     #suite.addTest(FileTypeTests('test_award_valid'))
->>>>>>> f9b62d5c
 
     print("{} tests in suite".format(suite.countTestCases()))
 
