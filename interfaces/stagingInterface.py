--- conflicted
+++ resolved
@@ -14,9 +14,7 @@
 class StagingInterface(BaseStagingInterface):
     """ Manages all interaction with the staging database
     """
-    BATCH_INSERT = True
-    INSERT_BY_ORM = False
-    BATCH_SIZE = 1000
+
 
     def createTable(self, fileType, filename, jobId, tableName=None):
         """ Create staging table for new file
@@ -53,7 +51,6 @@
             pass
         """
         primaryAssigned = False
-        # TODO change all handling in this class to go through ORM with dynamic class creation
         # Create empty dict for field names and values
         classFieldDict = {"__tablename__":tableName}
         # Add each column
@@ -91,13 +88,7 @@
         customTable =  StagingTable(type(tableName,(declarative_base(),),classFieldDict))
 
         # Create table
-<<<<<<< HEAD
-        self.orm.__table__.create(self.engine)
-        # Begin first batch
-        self.batch = []
-=======
         customTable.create(self.engine)
->>>>>>> f0b723c7
 
         # Create table from metadata
         #meta = MetaData()
@@ -121,15 +112,7 @@
                 success = False
         return success
 
-<<<<<<< HEAD
-    def endBatch(self):
-        """ Called at end of process to send the last batch """
-
-    def writeRecord(self, tableName, record):
-=======
-
     def writeRecord(self, table, record):
->>>>>>> f0b723c7
         """ Write single record to specified table
         Args:
         table -- table orm object to write to
@@ -140,47 +123,12 @@
         """
 
         # Create ORM object from class defined by createTable
-<<<<<<< HEAD
-        if(self.BATCH_INSERT):
-            if(self.INSERT_BY_ORM):
-                raise NotImplementedError("Have not implemented ORM method for batch insert")
-            else:
-                self.batch.append(record)
-                if(len(self.batch)>self.BATCH_SIZE):
-                    # Time to write the batch
-                    self.connection(self.orm.__table__.insert(),self.batch)
-                    # Reset batch
-                    self.batch = []
-        else:
-            if(self.INSERT_BY_ORM):
-                try:
-                    recordOrm = self.orm()
-                except:
-                    # createTable was not called
-                    raise Exception("Must call createTable before writing")
 
-                attributes = self.getPublicMembers(recordOrm)
-
-                # For each field, add value to ORM object
-                for key in record.iterkeys():
-                    attr = key.replace(" ","_")
-                    setattr(recordOrm,attr,record[key])
-
-                self.session.add(recordOrm)
-                self.session.commit()
-            else:
-                raise ValueError("Must do either batch or use ORM, cannot set both to False")
-=======
         try:
             insert = table.insert(record)
         except:
-            print "!!!!"
             # createTable was not called
             raise Exception("Must call createTable before writing")
-
-        self.session.add(insert)
-        self.session.commit()
->>>>>>> f0b723c7
 
     #@staticmethod
     def dropTable(self,table):
